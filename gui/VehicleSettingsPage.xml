<?xml version="1.0" encoding="utf-8" standalone="no" ?>
<GUI name="vehicleSettingsPage">
	<GuiElement type="empty" profile="cpIngameMenuSettingsBox" size="1800px 720px" position="0px -130px" id="container">
	<!-- Infobox -->
		<GuiElement type="bitmap" profile="ingameMenuHelpRowBg" position="80px 80px" id="ingameMenuHelpBox" visible="true">
			<GuiElement type="bitmap" profile="ingameMenuHelpRowIcon" />
			<GuiElement type="text" profile="ingameMenuHelpRowText" id="ingameMenuHelpBoxText" text="" onTextChanged="onIngameMenuHelpTextChanged"/>
		</GuiElement>
	</GuiElement>	
	
	<!-- column 1 -->
	<GuiElement type="empty" profile="cpIngameMenuSettingsBox" size="1800px 720px" position="100px -130px" id="container">
		<GuiElement type="boxLayout" profile="ingameMenuSettingsLayout" position="-50px 0px" >
			<!-- Option 1 -->
			<GuiElement type="multiTextOption" profile="multiTextOptionSettings" onCreate="onCreateVehicleSettingsPage" name="useAITurns" toolTipElementId="ingameMenuHelpBoxText">
				<GuiElement type="button" profile="multiTextOptionSettingsLeft" />
				<GuiElement type="button" profile="multiTextOptionSettingsRight" />
				<GuiElement type="text" profile="multiTextOptionSettingsText" />
				<GuiElement type="text" profile="multiTextOptionSettingsTitle" />
				<GuiElement type="bitmap" profile="multiTextOptionSettingsBg" />
			</GuiElement>
			<!-- Option 2 -->
			<GuiElement type="multiTextOption" profile="multiTextOptionSettings" onCreate="onCreateVehicleSettingsPage" name="usePathfindingInTurns" toolTipElementId="ingameMenuHelpBoxText">
				<GuiElement type="button" profile="multiTextOptionSettingsLeft" />
				<GuiElement type="button" profile="multiTextOptionSettingsRight" />
				<GuiElement type="text" profile="multiTextOptionSettingsText" />
				<GuiElement type="text" profile="multiTextOptionSettingsTitle" />
				<GuiElement type="bitmap" profile="multiTextOptionSettingsBg" />
			</GuiElement>
			<!-- Option 3 -->
			<GuiElement type="multiTextOption" profile="multiTextOptionSettings" onCreate="onCreateVehicleSettingsPage" name="allowReverseForPathfindingInTurns" toolTipElementId="ingameMenuHelpBoxText">
				<GuiElement type="button" profile="multiTextOptionSettingsLeft" />
				<GuiElement type="button" profile="multiTextOptionSettingsRight" />
				<GuiElement type="text" profile="multiTextOptionSettingsText" />
				<GuiElement type="text" profile="multiTextOptionSettingsTitle" />
				<GuiElement type="bitmap" profile="multiTextOptionSettingsBg" />
			</GuiElement>
			<!-- Option 4 -->
			<GuiElement type="multiTextOption" profile="multiTextOptionSettings" onCreate="onCreateVehicleSettingsPage" name="autoDriveMode" toolTipElementId="ingameMenuHelpBoxText">
				<GuiElement type="button" profile="multiTextOptionSettingsLeft" />
				<GuiElement type="button" profile="multiTextOptionSettingsRight" />
				<GuiElement type="text" profile="multiTextOptionSettingsText" />
				<GuiElement type="text" profile="multiTextOptionSettingsTitle" />
				<GuiElement type="bitmap" profile="multiTextOptionSettingsBg" />
			</GuiElement>
			<!-- Option 5 -->
			<GuiElement type="multiTextOption" profile="multiTextOptionSettings" onCreate="onCreateVehicleSettingsPage" name="enableOpenHudWithMouseVehicle" toolTipElementId="ingameMenuHelpBoxText">
				<GuiElement type="button" profile="multiTextOptionSettingsLeft" />
				<GuiElement type="button" profile="multiTextOptionSettingsRight" />
				<GuiElement type="text" profile="multiTextOptionSettingsText" />
				<GuiElement type="text" profile="multiTextOptionSettingsTitle" />
				<GuiElement type="bitmap" profile="multiTextOptionSettingsBg" />
			</GuiElement>
			<!-- Option 6 -->
			<GuiElement type="multiTextOption" profile="multiTextOptionSettings" onCreate="onCreateVehicleSettingsPage" name="enableVisualWaypointsTemporary" toolTipElementId="ingameMenuHelpBoxText">
				<GuiElement type="button" profile="multiTextOptionSettingsLeft" />
				<GuiElement type="button" profile="multiTextOptionSettingsRight" />
				<GuiElement type="text" profile="multiTextOptionSettingsText" />
				<GuiElement type="text" profile="multiTextOptionSettingsTitle" />
				<GuiElement type="bitmap" profile="multiTextOptionSettingsBg" />
			</GuiElement>

			<!-- Option 1 -->
			<GuiElement type="multiTextOption" profile="multiTextOptionSettings" onCreate="onCreateVehicleSettingsPage" name="returnToFirstPoint" toolTipElementId="ingameMenuHelpBoxText">
				<GuiElement type="button" profile="multiTextOptionSettingsLeft" />
				<GuiElement type="button" profile="multiTextOptionSettingsRight" />
				<GuiElement type="text" profile="multiTextOptionSettingsText" />
				<GuiElement type="text" profile="multiTextOptionSettingsTitle" />
				<GuiElement type="bitmap" profile="multiTextOptionSettingsBg" />
			</GuiElement> 
			<!-- Option 2 -->
			<GuiElement type="multiTextOption" profile="multiTextOptionSettings" onCreate="onCreateVehicleSettingsPage" name="implementRaiseTime" toolTipElementId="ingameMenuHelpBoxText">
				<GuiElement type="button" profile="multiTextOptionSettingsLeft" />
				<GuiElement type="button" profile="multiTextOptionSettingsRight" />
				<GuiElement type="text" profile="multiTextOptionSettingsText" />
				<GuiElement type="text" profile="multiTextOptionSettingsTitle" />
				<GuiElement type="bitmap" profile="multiTextOptionSettingsBg" />
			</GuiElement> -->
			<!-- Option 3 -->
			<GuiElement type="multiTextOption" profile="multiTextOptionSettings" onCreate="onCreateVehicleSettingsPage" name="implementLowerTime" toolTipElementId="ingameMenuHelpBoxText">
				<GuiElement type="button" profile="multiTextOptionSettingsLeft" />
				<GuiElement type="button" profile="multiTextOptionSettingsRight" />
				<GuiElement type="text" profile="multiTextOptionSettingsText" />
				<GuiElement type="text" profile="multiTextOptionSettingsTitle" />
				<GuiElement type="bitmap" profile="multiTextOptionSettingsBg" />
			</GuiElement> -->
			<!-- Option 4 -->
			<GuiElement type="multiTextOption" profile="multiTextOptionSettings" onCreate="onCreateVehicleSettingsPage" name="selfUnload" toolTipElementId="ingameMenuHelpBoxText">
				<GuiElement type="button" profile="multiTextOptionSettingsLeft" />
				<GuiElement type="button" profile="multiTextOptionSettingsRight" />
				<GuiElement type="text" profile="multiTextOptionSettingsText" />
				<GuiElement type="text" profile="multiTextOptionSettingsTitle" />
				<GuiElement type="bitmap" profile="multiTextOptionSettingsBg" />
			</GuiElement> -->
			<!-- Option 5 -->
			<GuiElement type="multiTextOption" profile="multiTextOptionSettings" onCreate="onCreateVehicleSettingsPage" name="pipeAlwaysUnfold" toolTipElementId="ingameMenuHelpBoxText">
				<GuiElement type="button" profile="multiTextOptionSettingsLeft" />
				<GuiElement type="button" profile="multiTextOptionSettingsRight" />
				<GuiElement type="text" profile="multiTextOptionSettingsText" />
				<GuiElement type="text" profile="multiTextOptionSettingsTitle" />
				<GuiElement type="bitmap" profile="multiTextOptionSettingsBg" />
			</GuiElement> -->
			<!-- Option 6 -->
			<GuiElement type="multiTextOption" profile="multiTextOptionSettings" onCreate="onCreateVehicleSettingsPage" name="strawSwath" toolTipElementId="ingameMenuHelpBoxText">
				<GuiElement type="button" profile="multiTextOptionSettingsLeft" />
				<GuiElement type="button" profile="multiTextOptionSettingsRight" />
				<GuiElement type="text" profile="multiTextOptionSettingsText" />
				<GuiElement type="text" profile="multiTextOptionSettingsTitle" />
				<GuiElement type="bitmap" profile="multiTextOptionSettingsBg" />
			</GuiElement> -->

			<!-- Option 1 -->
			<GuiElement type="multiTextOption" profile="multiTextOptionSettings" onCreate="onCreateVehicleSettingsPage" name="ridgeMarkersAutomatic" toolTipElementId="ingameMenuHelpBoxText">
				<GuiElement type="button" profile="multiTextOptionSettingsLeft" />
				<GuiElement type="button" profile="multiTextOptionSettingsRight" />
				<GuiElement type="text" profile="multiTextOptionSettingsText" />
				<GuiElement type="text" profile="multiTextOptionSettingsTitle" />
				<GuiElement type="bitmap" profile="multiTextOptionSettingsBg" />
			</GuiElement> -->
			<!-- Option 2 -->
			<GuiElement type="multiTextOption" profile="multiTextOptionSettings" onCreate="onCreateVehicleSettingsPage" name="sowingMachineFertilizerEnabled" toolTipElementId="ingameMenuHelpBoxText">
				<GuiElement type="button" profile="multiTextOptionSettingsLeft" />
				<GuiElement type="button" profile="multiTextOptionSettingsRight" />
				<GuiElement type="text" profile="multiTextOptionSettingsText" />
				<GuiElement type="text" profile="multiTextOptionSettingsTitle" />
				<GuiElement type="bitmap" profile="multiTextOptionSettingsBg" />
			</GuiElement> -->
			<!-- Option 3 -->
<<<<<<< HEAD
		<!-- <GuiElement type="multiTextOption" profile="multiTextOptionSettings" onCreate="onCreateVehicleSettingsPage" name="" toolTipElementId="ingameMenuHelpBoxText">
=======
		 	<GuiElement type="multiTextOption" profile="multiTextOptionSettings" onCreate="onCreateVehicleSettingsPage" name="allowUnloadOnFirstHeadland" toolTipElementId="ingameMenuHelpBoxText">
>>>>>>> 29d3d462
				<GuiElement type="button" profile="multiTextOptionSettingsLeft" />
				<GuiElement type="button" profile="multiTextOptionSettingsRight" />
				<GuiElement type="text" profile="multiTextOptionSettingsText" />
				<GuiElement type="text" profile="multiTextOptionSettingsTitle" />
				<GuiElement type="bitmap" profile="multiTextOptionSettingsBg" />
<<<<<<< HEAD
			</GuiElement> -->
			<!-- Option 4 -->
		<!-- <GuiElement type="multiTextOption" profile="multiTextOptionSettings" onCreate="onCreateVehicleSettingsPage" name="" toolTipElementId="ingameMenuHelpBoxText">
=======
			</GuiElement>
			<!-- Option 4 -->
			<GuiElement type="multiTextOption" profile="multiTextOptionSettings" onCreate="onCreateVehicleSettingsPage" name="showMapHotspot" toolTipElementId="ingameMenuHelpBoxText">
>>>>>>> 29d3d462
				<GuiElement type="button" profile="multiTextOptionSettingsLeft" />
				<GuiElement type="button" profile="multiTextOptionSettingsRight" />
				<GuiElement type="text" profile="multiTextOptionSettingsText" />
				<GuiElement type="text" profile="multiTextOptionSettingsTitle" />
				<GuiElement type="bitmap" profile="multiTextOptionSettingsBg" />
<<<<<<< HEAD
			</GuiElement> -->
=======
			</GuiElement>
>>>>>>> 29d3d462
			<!-- Option 5 -->
		<!-- <GuiElement type="multiTextOption" profile="multiTextOptionSettings" onCreate="onCreateVehicleSettingsPage" name="" toolTipElementId="ingameMenuHelpBoxText">
				<GuiElement type="button" profile="multiTextOptionSettingsLeft" />
				<GuiElement type="button" profile="multiTextOptionSettingsRight" />
				<GuiElement type="text" profile="multiTextOptionSettingsText" />
				<GuiElement type="text" profile="multiTextOptionSettingsTitle" />
				<GuiElement type="bitmap" profile="multiTextOptionSettingsBg" />
			</GuiElement> -->
			<!-- Option 6 -->
		<!-- <GuiElement type="multiTextOption" profile="multiTextOptionSettings" onCreate="onCreateVehicleSettingsPage" name="" toolTipElementId="ingameMenuHelpBoxText">
				<GuiElement type="button" profile="multiTextOptionSettingsLeft" />
				<GuiElement type="button" profile="multiTextOptionSettingsRight" />
				<GuiElement type="text" profile="multiTextOptionSettingsText" />
				<GuiElement type="text" profile="multiTextOptionSettingsTitle" />
				<GuiElement type="bitmap" profile="multiTextOptionSettingsBg" />
			</GuiElement> -->

			<!-- Option 1 -->
		<!-- <GuiElement type="multiTextOption" profile="multiTextOptionSettings" onCreate="onCreateVehicleSettingsPage" name="" toolTipElementId="ingameMenuHelpBoxText">
				<GuiElement type="button" profile="multiTextOptionSettingsLeft" />
				<GuiElement type="button" profile="multiTextOptionSettingsRight" />
				<GuiElement type="text" profile="multiTextOptionSettingsText" />
				<GuiElement type="text" profile="multiTextOptionSettingsTitle" />
				<GuiElement type="bitmap" profile="multiTextOptionSettingsBg" />
			</GuiElement> -->
			<!-- Option 2 -->
		<!-- <GuiElement type="multiTextOption" profile="multiTextOptionSettings" onCreate="onCreateVehicleSettingsPage" name="" toolTipElementId="ingameMenuHelpBoxText">
				<GuiElement type="button" profile="multiTextOptionSettingsLeft" />
				<GuiElement type="button" profile="multiTextOptionSettingsRight" />
				<GuiElement type="text" profile="multiTextOptionSettingsText" />
				<GuiElement type="text" profile="multiTextOptionSettingsTitle" />
				<GuiElement type="bitmap" profile="multiTextOptionSettingsBg" />
			</GuiElement> -->
			<!-- Option 3 -->
		<!-- <GuiElement type="multiTextOption" profile="multiTextOptionSettings" onCreate="onCreateVehicleSettingsPage" name="" toolTipElementId="ingameMenuHelpBoxText">
				<GuiElement type="button" profile="multiTextOptionSettingsLeft" />
				<GuiElement type="button" profile="multiTextOptionSettingsRight" />
				<GuiElement type="text" profile="multiTextOptionSettingsText" />
				<GuiElement type="text" profile="multiTextOptionSettingsTitle" />
				<GuiElement type="bitmap" profile="multiTextOptionSettingsBg" />
			</GuiElement> -->
			<!-- Option 4 -->
		<!-- <GuiElement type="multiTextOption" profile="multiTextOptionSettings" onCreate="onCreateVehicleSettingsPage" name="" toolTipElementId="ingameMenuHelpBoxText">
				<GuiElement type="button" profile="multiTextOptionSettingsLeft" />
				<GuiElement type="button" profile="multiTextOptionSettingsRight" />
				<GuiElement type="text" profile="multiTextOptionSettingsText" />
				<GuiElement type="text" profile="multiTextOptionSettingsTitle" />
				<GuiElement type="bitmap" profile="multiTextOptionSettingsBg" />
			</GuiElement> -->
			<!-- Option 5 -->
		<!-- <GuiElement type="multiTextOption" profile="multiTextOptionSettings" onCreate="onCreateVehicleSettingsPage" name="" toolTipElementId="ingameMenuHelpBoxText">
				<GuiElement type="button" profile="multiTextOptionSettingsLeft" />
				<GuiElement type="button" profile="multiTextOptionSettingsRight" />
				<GuiElement type="text" profile="multiTextOptionSettingsText" />
				<GuiElement type="text" profile="multiTextOptionSettingsTitle" />
				<GuiElement type="bitmap" profile="multiTextOptionSettingsBg" />
			</GuiElement> -->
			<!-- Option 6 -->
		<!-- <GuiElement type="multiTextOption" profile="multiTextOptionSettings" onCreate="onCreateVehicleSettingsPage" name="" toolTipElementId="ingameMenuHelpBoxText">
				<GuiElement type="button" profile="multiTextOptionSettingsLeft" />
				<GuiElement type="button" profile="multiTextOptionSettingsRight" />
				<GuiElement type="text" profile="multiTextOptionSettingsText" />
				<GuiElement type="text" profile="multiTextOptionSettingsTitle" />
				<GuiElement type="bitmap" profile="multiTextOptionSettingsBg" />
			</GuiElement> -->
		</GuiElement>
	</GuiElement>		
</GUI><|MERGE_RESOLUTION|>--- conflicted
+++ resolved
@@ -126,35 +126,21 @@
 				<GuiElement type="bitmap" profile="multiTextOptionSettingsBg" />
 			</GuiElement> -->
 			<!-- Option 3 -->
-<<<<<<< HEAD
-		<!-- <GuiElement type="multiTextOption" profile="multiTextOptionSettings" onCreate="onCreateVehicleSettingsPage" name="" toolTipElementId="ingameMenuHelpBoxText">
-=======
 		 	<GuiElement type="multiTextOption" profile="multiTextOptionSettings" onCreate="onCreateVehicleSettingsPage" name="allowUnloadOnFirstHeadland" toolTipElementId="ingameMenuHelpBoxText">
->>>>>>> 29d3d462
-				<GuiElement type="button" profile="multiTextOptionSettingsLeft" />
-				<GuiElement type="button" profile="multiTextOptionSettingsRight" />
-				<GuiElement type="text" profile="multiTextOptionSettingsText" />
-				<GuiElement type="text" profile="multiTextOptionSettingsTitle" />
-				<GuiElement type="bitmap" profile="multiTextOptionSettingsBg" />
-<<<<<<< HEAD
-			</GuiElement> -->
-			<!-- Option 4 -->
-		<!-- <GuiElement type="multiTextOption" profile="multiTextOptionSettings" onCreate="onCreateVehicleSettingsPage" name="" toolTipElementId="ingameMenuHelpBoxText">
-=======
+				<GuiElement type="button" profile="multiTextOptionSettingsLeft" />
+				<GuiElement type="button" profile="multiTextOptionSettingsRight" />
+				<GuiElement type="text" profile="multiTextOptionSettingsText" />
+				<GuiElement type="text" profile="multiTextOptionSettingsTitle" />
+				<GuiElement type="bitmap" profile="multiTextOptionSettingsBg" />
 			</GuiElement>
 			<!-- Option 4 -->
 			<GuiElement type="multiTextOption" profile="multiTextOptionSettings" onCreate="onCreateVehicleSettingsPage" name="showMapHotspot" toolTipElementId="ingameMenuHelpBoxText">
->>>>>>> 29d3d462
-				<GuiElement type="button" profile="multiTextOptionSettingsLeft" />
-				<GuiElement type="button" profile="multiTextOptionSettingsRight" />
-				<GuiElement type="text" profile="multiTextOptionSettingsText" />
-				<GuiElement type="text" profile="multiTextOptionSettingsTitle" />
-				<GuiElement type="bitmap" profile="multiTextOptionSettingsBg" />
-<<<<<<< HEAD
-			</GuiElement> -->
-=======
-			</GuiElement>
->>>>>>> 29d3d462
+				<GuiElement type="button" profile="multiTextOptionSettingsLeft" />
+				<GuiElement type="button" profile="multiTextOptionSettingsRight" />
+				<GuiElement type="text" profile="multiTextOptionSettingsText" />
+				<GuiElement type="text" profile="multiTextOptionSettingsTitle" />
+				<GuiElement type="bitmap" profile="multiTextOptionSettingsBg" />
+			</GuiElement>
 			<!-- Option 5 -->
 		<!-- <GuiElement type="multiTextOption" profile="multiTextOptionSettings" onCreate="onCreateVehicleSettingsPage" name="" toolTipElementId="ingameMenuHelpBoxText">
 				<GuiElement type="button" profile="multiTextOptionSettingsLeft" />
