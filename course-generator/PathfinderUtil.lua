--- conflicted
+++ resolved
@@ -603,11 +603,7 @@
                                                           allowReverse, fieldNum,
                                                           vehiclesToIgnore, maxFruitPercent, offFieldPenalty)
     PathfinderUtil.setUpVehicleCollisionData(vehicle, vehiclesToIgnore)
-<<<<<<< HEAD
-    local parameters = PathfinderUtil.Parameters(maxFruitPercent or (vehicle.cp.settings.useRealisticDriving:is(true) and 50 or math.huge))
-=======
-    local parameters = PathfinderUtil.Parameters(maxFruitPercent or (vehicle.cp.realisticDriving and 50 or math.huge), offFieldPenalty or 1)
->>>>>>> ad406af3
+    local parameters = PathfinderUtil.Parameters(maxFruitPercent or (vehicle.cp.settings.useRealisticDriving:is(true) and 50 or math.huge), offFieldPenalty or 1)
     local context = PathfinderUtil.Context(PathfinderUtil.VehicleData(vehicle, true, 0.2), PathfinderUtil.FieldData(fieldNum), parameters, vehiclesToIgnore)
     return PathfinderUtil.startPathfinding(start, goal, context, allowReverse)
 end
