--- conflicted
+++ resolved
@@ -434,14 +434,10 @@
 		<text name="COURSEPLAY_EARN_WAGES" 									text="I lavoratori Courseplay ricevono il salario" />
 		<text name="COURSEPLAY_CLICK_TO_SWITCH"					   			text="Fai click per spostarsi" />
 		<text name="COURSEPLAY_YES_NO_CLICK_TO_SWITCH"					   	text="Fai clic su un veicolo per spostarsi su di esso" />
-<<<<<<< HEAD
 		<text name="COURSEPLAY_PIPE_ALWAYS_UNFOLD"					   		text="Always unfold Pipe" />
 		<text name="COURSEPLAY_YES_NO_PIPE_ALWAYS_UNFOLD"					text="Pipe always out when Combine waits for unload" />
-=======
-		
 		<text name="COURSEPLAY_SHOW_MINI_HUD"								text="Show Mini-HUD" />
 		<text name="COURSEPLAY_YES_NO_SHOW_MINI_HUD"						text="Toggle show Mini-HUD" />
->>>>>>> 9e6741da
 
 		<text name="COURSEPLAY_IMPLEMENT_RAISE_LOWER_EARLY" 				text="Prima" />
 		<text name="COURSEPLAY_IMPLEMENT_RAISE_LOWER_LATE" 					text="Dopo" />
