--- conflicted
+++ resolved
@@ -434,16 +434,12 @@
 		<text name="COURSEPLAY_AUTO_FIELD_SCAN"								text="Автосканирование полей" />
 		<text name="COURSEPLAY_EARN_WAGES"									text="Зарплата рабочим на Courseplay" />
 		<text name="COURSEPLAY_CLICK_TO_SWITCH"								text="Переход между техникой по клику" />
-<<<<<<< HEAD
 		<text name="COURSEPLAY_YES_NO_CLICK_TO_SWITCH"						text="Кликните мышкой по автомобилю, который в поле видимости, чтобы пересесть в него." />
 		<text name="COURSEPLAY_PIPE_ALWAYS_UNFOLD"					   		text="Всегда высталять трубу" />
 		<text name="COURSEPLAY_YES_NO_PIPE_ALWAYS_UNFOLD"					text="Держать трубу разложенной, если комбайн ждёт разгрузки." />
-=======
 		<text name="COURSEPLAY_YES_NO_CLICK_TO_SWITCH"						text="Кликните мышкой по автомобилю, который в поле видимости, чтобы пересесть в него" />
-		
 		<text name="COURSEPLAY_SHOW_MINI_HUD"								text="Show Mini-HUD" />
 		<text name="COURSEPLAY_YES_NO_SHOW_MINI_HUD"						text="Toggle show Mini-HUD" />
->>>>>>> 9e6741da
 
 		<text name="COURSEPLAY_IMPLEMENT_RAISE_LOWER_EARLY"					text="заблаговременно" />
 		<text name="COURSEPLAY_IMPLEMENT_RAISE_LOWER_LATE"					text="с опозданием" />
