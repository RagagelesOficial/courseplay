<?xml version="1.0" encoding="utf-8" standalone="no" ?>
<l10n>
	<texts>
		<text name="COURSEPLAY_RECORDING_START" 							text="Начать запись маршрута" />
		<text name="COURSEPLAY_DRIVER" 										text="Транспорт" />
		<text name="COURSEPLAY_PPC_OFF" 									text="Обычный режим" />
		<text name="COURSEPLAY_PPC_ON" 										text="Экспериментальный режим" />
		<text name="COURSEPLAY_AIDRIVER" 									text="AI driver" />
		<text name="COURSEPLAY_UNLOADING_DRIVER_START" 						text="Отправить транспорт" />
		<text name="COURSEPLAY_UNLOADING_DRIVER_STOP" 						text="Остановить транспорт" />
		<text name="COURSEPLAY_STOP_AT_LAST_POINT" 							text="Остановить в конечной точке/триггере:" />
		<text name="COURSEPLAY_NUMBER_OF_RUNS" 								text="Выполнить количество рейсов" />
		<text name="COURSEPLAY_RESET_NUMBER_OF_RUNS" 						text="обнулить к-во выполненных рейсов"/>
		<text name="COURSEPLAY_UNLIMITED" 									text="неограниченно" />
		<text name="COURSEPLAY_UNLOADING_SIDE" 								text="Транспорт грузится" />
		<text name="COURSEPLAY_UNLOADING_SIDE_NONE" 						text="автоматически" />
		<text name="COURSEPLAY_LEFT" 										text="влево" />
		<text name="COURSEPLAY_RIGHT" 										text="вправо" />
		<text name="COURSEPLAY_CENTER" 										text="по центру" />
		<text name="COURSEPLAY_UNLOADING_DRIVER_SEND_HOME" 					text="Отправить на разгрузку" />
		<text name="COURSEPLAY_REQUEST_UNLOADING_DRIVER" 					text="Вызвать транспорт" />
		<text name="COURSEPLAY_UNLOADING_DRIVER_REQUESTED" 					text="Отозвать транспорт" />
		<text name="COURSEPLAY_START_COURSE" 								text="ЗАПУСТИТЬ ПО МАРШРУТУ" />
		<text name="COURSEPLAY_STOP_COURSE" 								text="ПРЕРВАТЬ МАРШРУТ" />
		<text name="COURSEPLAY_MODE_1" 										text="ТРАНСПОРТИРОВКА И ПРОДАЖА" />
		<text name="COURSEPLAY_MODE_2" 										text="РАБОТА С КОМБАЙНАМИ" />
		<text name="COURSEPLAY_MODE_3" 										text="РАБОТА С ПРИЦЕПОМ-ПЕРЕГРУЗЧИКОМ" />
		<text name="COURSEPLAY_MODE_4" 										text="УДОБРЕНИЕ И ПОСЕВ" />
		<text name="COURSEPLAY_MODE_5" 										text="ПЕРЕГОН ТЕХНИКИ" />
		<text name="COURSEPLAY_MODE_6" 										text="РАЗНЫЕ ПОЛЕВЫЕ РАБОТЫ" />
		<text name="COURSEPLAY_MODE_7" 										text="САМОРАЗГУЗКА КОМБАЙНА" />
		<text name="COURSEPLAY_MODE_8" 										text="ДОСТАВКА НА ПОЛЕ" /> <!-- Field Supply -->
		<text name="COURSEPLAY_MODE_9" 										text="РАБОТЫ ДЛЯ ПОГРУЗЧИКА" />
		<text name="COURSEPLAY_MODE_10" 									text="ВЫРАВНИВАНИЕ И УПЛОТНЕНИЕ" />
		<text name="COURSEPLAY_CONTINUE" 									text="Продолжить" />
		<text name="COURSEPLAY_CLEAR_COURSE" 								text="Сбросить маршрут" />
		<text name="COURSEPLAY_DRIVE_NOW" 									text="Отправить сейчас" />
		<text name="COURSEPLAY_DRIVE_ON_AT" 								text="Разгрузка при:" />
		<text name="UNKNOWN" 												text="неизвестно" />
		<text name="COURSEPLAY_HEADLAND_DIRECTION"							text="Направление поворотной полосы" />
		<text name="COURSEPLAY_HEADLAND_BEFORE_AFTER"						text="Поворотная полоса до/после основного маршрута" />
		<text name="COURSEPLAY_GENERATE_FIELD_COURSE"						text="Сгенерировать маршрут" />
		<text name="COURSEPLAY_MULTI_TOOLS"									text="Совместно работающих орудий:" />
		<text name="COURSEPLAY_DISTANCE" 									text="дистанция" />
		<text name="COURSEPLAY_WAITING_TIME" 								text="Пауза в точке ожидания:" />
		<text name="COURSEPLAY_MINUTES" 									text="%d мин" />
		<text name="COURSEPLAY_SECONDS" 									text="%d сек" />
		<text name="COURSEPLAY_UNIT_METER" 									text="м" />
		<text name="COURSEPLAY_COURSE_NAME" 								text="Название маршрута:" />
		<text name="COURSEPLAY_FOLDER_NAME" 								text="Название папки:" />
		<text name="COURSEPLAY_FILTER_COURSES" 								text="Введите слово целиком или его фрагмент для начала поиска:" />
		<text name="COURSEPLAY_BUTTON_RETURN" 								text="ENTER" />
		<text name="COURSEPLAY_BUTTON_ESC" 									text="ESC" />
		<text name="COURSEPLAY_CANCEL_WITH" 								text="%s - отмена" />
		<text name="COURSEPLAY_SAVE_COURSE_WITH" 							text="%s - сохранить" />
		<text name="COURSEPLAY_SAVE_FOLDER_NAME_WITH" 						text="%s - сохранить" />
		<text name="COURSEPLAY_FILTER_COURSE_WITH" 							text="%s - подтвердить" />
		<text name="COURSEPLAY_COURSES_FILTER_TITLE" 						text="МАРШРУТЫ %q" />
		<text name="COURSEPLAY_LOAD_COURSE" 								text="Загрузить маршрут/объединить из загруженным маршрутом" />
		<text name="COURSEPLAY_APPEND_COURSE" 								text="Присоединить маршрут в конец" />
		<text name="COURSEPLAY_MOVE_TO_FOLDER" 								text="Переместить в папку" />
		<text name="COURSEPLAY_DELETE_COURSE" 								text="Удалить" />
		<text name="COURSEPLAY_CREATE_FOLDER" 								text="Создать папку" />
		<text name="COURSEPLAY_SEARCH_FOR_COURSES_AND_FOLDERS" 				text="Поиск маршрутов и папок" />
		<text name="COURSEPLAY_DEACTIVATE_FILTER" 							text="Отключить поиск" />
		<text name="COURSEPLAY_REACHED_OVERLOADING_POINT" 					text="доехал до места перегрузки." />
		<text name="COURSEPLAY_SAVE_PIPE_POSITION" 							text="Сохр. положение перегрузочной трубы" />
		<text name="COURSEPLAY_MOVE_PIPE_TO_POSITION"						text="в сохранённое положение трубы" />
		<text name="COURSEPLAY_REACHED_WAITING_POINT" 						text="доехал до места ожидания." />
		<text name="COURSEPLAY_REACHED_END_POINT" 							text="доехал до триггера/конечной точки" />
		<text name="COURSEPLAY_REACHED_END_POINT_MODE_1" 					text="транспортировка закончена." />
		<text name="COURSEPLAY_REACHED_END_POINT_MODE_8" 					text="закончил перевозку жидкостей." />
		<text name="COURSEPLAY_WORK_END" 									text="завершил работу на маршруте." />
		<text name="COURSEPLAY_NEEDS_UNLOADING" 							text="нуждается в разгрузке. " />
		<text name="COURSEPLAY_NEEDS_REFILLING" 							text="нуждается в заправке. " />
		<text name="COURSEPLAY_UNLOADING_BALES" 							text="выгрузка тюков." />
		<text name="COURSEPLAY_IS_IN_TRAFFIC" 								text="застрял." />
		<text name="COURSEPLAY_TIPTRIGGER_REACHED" 							text="Достигнут пункт разгрузки" />
		<text name="COURSEPLAY_LAST_VAILD_TIP_DIST" 						text="Расстояние до точки разгрузки" />
		<text name="COURSEPLAY_LOADING_AMOUNT" 								text="Заполнено: %d из %d" />
		<text name="COURSEPLAY_UNLOADING_AMOUNT" 							text="Разгружено: %d из %d" />
		<text name="COURSEPLAY_WAYPOINT_MODE" 								text="Отображение путевых точек:" />
		<text name="COURSEPLAY_PATHFINDING" 								text="Избегать движения по посевам:" />
		<text name="COURSEPLAY_PLOW_FIELD_EDGE" 							text="Плуг за границы поля" />
		<text name="COURSEPLAY_ALIGNMENT_WAYPOINT" 							text="Выровнять по 1-й точке:" />
		<text name="COURSEPLAY_COMBINE_OFFSET_HORIZONTAL" 					text="Поперечное смещение:" />
		<text name="COURSEPLAY_START_AT" 									text="Загрузка при:" />
		<text name="COURSEPLAY_TURN_ON_FIELD"								text="Разворачиваться в пределах поля:" />
		<text name="COURSEPLAY_OPPOSITE_TURN_DIRECTION"						text="Обратное направление разворота:" />
		<text name="COURSEPLAY_OPPOSITE_TURN_AT_END"						text="последняя пара проходов" />
		<text name="COURSEPLAY_OPPOSITE_TURN_WHEN_POSSIBLE"					text="когда возможно" />
		<text name="COURSEPLAY_TURN_RADIUS" 								text="Радиус поворота:" />
		<text name="COURSEPLAY_COMBINE_OFFSET_VERTICAL" 					text="Продольное смещение:" />
		<text name="COURSEPLAY_COMBINE" 									text="Комбайн" />
		<text name="COURSEPLAY_NONE" 										text="отсутствует" />
		<text name="COURSEPLAY_CHOOSE_COMBINE" 								text="Выбрать комбайн:" />
		<text name="COURSEPLAY_COMBINE_SEARCH_MODE" 						text="Найти комбайн:" />
		<text name="COURSEPLAY_CURRENT" 									text="Выбран:" />
		<text name="COURSEPLAY_AUTOMATIC_SEARCH" 							text="автоматически" />
		<text name="COURSEPLAY_MANUAL_SEARCH" 								text="вручную" />
		<text name="COURSEPLAY_SEARCH_COMBINE_ON_FIELD" 					text="Комбайн с поля № %s" />
		<text name="COURSEPLAY_COPY_COURSE" 								text="Скопировать маршрут у:" />
		<text name="COURSEPLAY_VEHICLE" 									text="Транспорт" />
		<text name="COURSEPLAY_TEMP_COURSE" 								text="несохранённый" />
		<text name="COURSEPLAY_SPEED_TURN" 									text="Манёвры:" />
		<text name="COURSEPLAY_SPEED_FIELD" 								text="На поле:" />
		<text name="COURSEPLAY_SPEED_MAX" 									text="В пути:" />
		<text name="COURSEPLAY_SPEED_REVERSING" 							text="Задняя/Разгрузка:" />
		<text name="COURSEPLAY_MAX_SPEED_MODE" 								text="Скорость:" />
		<text name="COURSEPLAY_MAX_SPEED_MODE_RECORDING" 					text="как при записи" />
		<text name="COURSEPLAY_MAX_SPEED_MODE_MAX" 							text="максимальная" />
		<text name="COURSEPLAY_MAX_SPEED_MODE_AUTOMATIC" 					text="автоматически (до %s)" />
		<text name="COURSEPLAY_NO_COURSE_LOADED" 							text="Маршрут не загружен" />
		<text name="COURSEPLAY_WARNING_LIGHTS" 								text="Проблесковые маячки:" />
		<text name="COURSEPLAY_WARNING_LIGHTS_MODE_0" 						text="отключено" />
		<text name="COURSEPLAY_WARNING_LIGHTS_MODE_1" 						text="на дороге - маячок" />
		<text name="COURSEPLAY_WARNING_LIGHTS_MODE_2" 						text="на дороге - маячок и аварийка" />
		<text name="COURSEPLAY_WARNING_LIGHTS_MODE_3" 						text="постоянно - маячок" />
		<text name="COURSEPLAY_PAGE_TITLE_CP_CONTROL" 						text="УПРАВЛЕНИЕ МАРШРУТОМ" />
		<text name="COURSEPLAY_PAGE_TITLE_COMBINE_CONTROLS" 				text="УПРАВЛЕНИЕ ТРАНСПОРТОМ" />
		<text name="COURSEPLAY_PAGE_TITLE_MANAGE_COURSES" 					text="МЕНЕДЖЕР МАРШРУТОВ" />
		<text name="COURSEPLAY_PAGE_TITLE_CHOOSE_FOLDER" 					text="СОДЕРЖИМОЕ ПАПКИ" />
		<text name="COURSEPLAY_PAGE_TITLE_COMBI_MODE" 						text="ОСОБЫЕ НАСТРОЙКИ ТЕХНИКИ" />
		<text name="COURSEPLAY_PAGE_TITLE_MANAGE_COMBINES" 					text="ВЫБОР КОМБАЙНА" />
		<text name="COURSEPLAY_PAGE_TITLE_SPEEDS" 							text="ПАРАМЕТРЫ СКОРОСТИ" />
		<text name="COURSEPLAY_PAGE_TITLE_DRIVING_SETTINGS" 				text="ОБЩИЕ НАСТРОЙКИ ДВИЖЕНИЯ" />
		<text name="COURSEPLAY_PAGE_TITLE_GENERAL_SETTINGS" 				text="ОБЩИЕ НАСТРОЙКИ COURSEPLAY" />
		<text name="COURSEPLAY_COMBINE_IS_TURNING" 							text="Комбайн поворачивает" />
		<text name="COURSEPLAY_NO_WORK_AREA" 								text="у этого маршрута нет рабочей области" />
		<text name="COURSEPLAY_COMBINED_COURSES" 							text="- комбинированный" />
		<text name="COURSEPLAY_DRIVE_BEHIND_COMBINE" 						text="Еду к комбайну" />
		<text name="COURSEPLAY_DRIVE_NEXT_TO_COMBINE" 						text="Еду рядом с комбайном" />
		<text name="COURSEPLAY_DRIVE_TO_COMBINE" 							text="Маневрирую для погрузки" />
		<text name="COURSEPLAY_COMBINE_WANTS_ME_TO_STOP" 					text="Комбайн просит остановится" />
		<text name="COURSEPLAY_WAITING_TILL_WAITING_POSITION_IS_FREE" 		text="Ожидаю пока отъедет комбайн" />
		<text name="COURSEPLAY_TURNING_TO_COORDS" 							text="Возвращение к %d %d" />
		<text name="COURSEPLAY_DRIVE_TO_WAYPOINT" 							text="Еду на временную стоянку %d %d" />
		<text name="COURSEPLAY_WAITING_FOR_FILL_LEVEL" 						text="Жду заполнения бункера (%s %dc)" />
		<text name="COURSEPLAY_NO_COMBINE_IN_REACH" 						text="Ищу комбайн для работы" />
		<text name="COURSEPLAY_WAITING_FOR_COMBINE_TURNED" 					text="Жду завершения маневра комбайна" />
		<text name="COURSEPLAY_WAITING_FOR_WAYPOINT" 						text="Ожидаю новой путевой точки" />
		<text name="COURSEPLAY_FOLLOWING_TRACTOR" 							text="Еду за транспортом" />
		<text name="COURSEPLAY_SHOULD_BE_REFUELED" 							text="низкий уровень топлива" />
		<text name="COURSEPLAY_MUST_BE_REFUELED" 							text="слишком мало топлива!" />
		<text name="COURSEPLAY_IS_BEING_REFUELED" 							text="заправляется топливом" />
		<text name="COURSEPLAY_IS_BEING_WEIGHED" 							text="взвешивается" />
		<text name="COURSEPLAY_WAITING_POINTS_TOO_MANY" 					text="Слишком много остановок! Разрешено максимум %d." />
		<text name="COURSEPLAY_WAITING_POINTS_TOO_FEW" 						text="Слишком мало остановок! Необходимо минимум %d." />
		<text name="COURSEPLAY_UNLOADING_POINTS_TOO_MANY" 					text="Слишком много точек разгрузки! Разрешено максимум %d." />
		<text name="COURSEPLAY_UNLOADING_POINTS_TOO_FEW"					text="Слишком мало точек разгрузки! Необходимо минимум %d." />
		<text name="COURSEPLAY_WRONG_TRAILER" 								text="Неподходящий тип прицепа для маршрута" />
		<text name="COURSEPLAY_WRONG_TOOL" 									text="Неподходящий тип инструмента для маршрута" />
		<text name="COURSEPLAY_MODE_NOT_SUPPORTED_FOR_VEHICLETYPE" 			text="Неподходящий тип техники для маршрута" />
		<text name="COURSEPLAY_WEATHER_WARNING" 							text="надо подождать хорошей погоды" />
		<text name="COURSEPLAY_LANE_OFFSET" 								text="Смещение проходов:" />
		<text name="COURSEPLAY_TOOL_OFFSET_X" 								text="Поперечное смещение оборудования:" />
		<text name="COURSEPLAY_TOOL_OFFSET_Z" 								text="Продольное смещение оборудования:" />
		<text name="COURSEPLAY_LOAD_UNLOAD_OFFSET_X" 						text="Поперечное смещ. загрузки/разгрузки:" />
		<text name="COURSEPLAY_LOAD_UNLOAD_OFFSET_Z" 						text="Продольное смещ. загр./разгр./ожид.:" />
		<text name="COURSEPLAY_FRONT" 										text="вперед" />
		<text name="COURSEPLAY_BACK" 										text="назад" />
		<text name="COURSEPLAY_WORK_WIDTH" 									text="Рабочая ширина:" />
		<text name="COURSEPLAY_WATER_WARNING" 								text="не хотелось бы намокнуть" />
		<text name="COURSEPLAY_OPEN_HUD_MODE" 								text="Открыть Courseplay:" />
		<text name="COURSEPLAY_DEBUG_CHANNELS" 								text="Режимы отладки" />
		<text name="COURSEPLAY_PAGE_TITLE_COURSE_GENERATION" 				text="ГЕНЕРАЦИЯ МАРШРУТА" />
		<text name="COURSEPLAY_ADVANCED_COURSE_GENERATOR_SETTINGS" 			text="Настройки генератора маршрутов" />
		<text name="COURSEPLAY_STARTING_LOCATION" 							text="Расположение старта:" />
		<text name="COURSEPLAY_ENDING_LOCATION" 							text="Расположение финиша:" />
		<text name="COURSEPLAY_STARTING_DIRECTION" 							text="Направление:" />
		<text name="COURSEPLAY_RETURN_TO_FIRST_POINT" 						text="Возврат на старт" />
		<text name="COURSEPLAY_CORNER_1" 									text="Юго-Запад" />
		<text name="COURSEPLAY_CORNER_2" 									text="Северо-Запад" />
		<text name="COURSEPLAY_CORNER_3" 									text="Северо-Восток" />
		<text name="COURSEPLAY_CORNER_4" 									text="Юго-Восток" />
		<text name="COURSEPLAY_CORNER_5" 									text="текущее расположение техники" />
		<text name="COURSEPLAY_CORNER_6" 									text="последнее использованное положение" />
		<text name="COURSEPLAY_CORNER_7" 									text="Юго-Запад (new)" />
		<text name="COURSEPLAY_CORNER_8" 									text="Северо-Запад (new)" />
		<text name="COURSEPLAY_CORNER_9" 									text="Северо-Восток (new)" />
		<text name="COURSEPLAY_CORNER_10" 									text="Юго-Восток (new)" />
		<text name="COURSEPLAY_CORNER_11" 									text="указанное на карте" />
		<text name="COURSEPLAY_CLICK_MAP_TO_SELECT_FIELD" 					text="(укажите поле, нажав на карте)" />
		<text name="COURSEPLAY_CLICK_MAP_TO_SET_STARTING_POSITION"			text="(укажите расположение старта, нажав на карте)" />
		<text name="COURSEPLAY_HEADLAND_MODE_NARROW_FIELD" 					text="узкое поле" />
		<text name="COURSEPLAY_HEADLAND_MODE_TWO_SIDE" 						text="короткая граница" />
		<text name="COURSEPLAY_DIRECTION_1" 								text="Север" />
		<text name="COURSEPLAY_DIRECTION_2" 								text="Восток" />
		<text name="COURSEPLAY_DIRECTION_3" 								text="Юг" />
		<text name="COURSEPLAY_DIRECTION_4" 								text="Запад" />
		<text name="COURSEPLAY_DIRECTION_5" 								text="автоматическое" />
		<text name="COURSEPLAY_DIRECTION_6" 								text="длинная сторона" />
		<text name="COURSEPLAY_DIRECTION_7" 								text="вручную" />
		<text name="COURSEPLAY_DIRECTION_N" 								text="С"/>
		<text name="COURSEPLAY_DIRECTION_NNE" 								text="ССВ"/>
		<text name="COURSEPLAY_DIRECTION_NE" 								text="СВ"/>
		<text name="COURSEPLAY_DIRECTION_ENE" 								text="ВСВ"/>
		<text name="COURSEPLAY_DIRECTION_E" 								text="В"/>
		<text name="COURSEPLAY_DIRECTION_ESE" 								text="ВЮВ"/>
		<text name="COURSEPLAY_DIRECTION_SE" 								text="ЮВ"/>
		<text name="COURSEPLAY_DIRECTION_SSE" 								text="ЮЮВ"/>
		<text name="COURSEPLAY_DIRECTION_S" 								text="Ю"/>
		<text name="COURSEPLAY_DIRECTION_SSW" 								text="ЮЮЗ"/>
		<text name="COURSEPLAY_DIRECTION_SW" 								text="ЮЗ"/>
		<text name="COURSEPLAY_DIRECTION_WSW" 								text="ЗЮЗ"/>
		<text name="COURSEPLAY_START_WORKING_ON" 							text="Начать работу с" />
		<text name="COURSEPLAY_SKIP_ROWS" 									text="Пропускать проходов:" />
		<text name="COURSEPLAY_UP_DOWN_ROWS" 								text="основного маршрута" />
		<text name="COURSEPLAY_HEADLAND_PASSES" 							text="Проходов поворотной полосы" />
		<text name="COURSEPLAY_HEADLAND_CORNERS" 							text="Углы поворотной полосы" />
		<text name="COURSEPLAY_HEADLAND_CLOCKWISE" 							text="по часовой" />
		<text name="COURSEPLAY_HEADLAND_COUNTERCLOCKWISE" 					text="против часовой" />
		<text name="COURSEPLAY_HEADLAND_MODE_NONE" 							text="нет" />
		<text name="COURSEPLAY_HEADLAND_MODE_NORMAL" 						text="по кругу" />
		<text name="COURSEPLAY_DIRECTION_W" 								text="З"/>
		<text name="COURSEPLAY_DIRECTION_WNW" 								text="ЗСЗ"/>
		<text name="COURSEPLAY_DIRECTION_NW" 								text="СЗ"/>
		<text name="COURSEPLAY_DIRECTION_NNW" 								text="ССЗ"/>
		<text name="COURSEPLAY_COURSE_SUBOPTIMAL"							text="Маршрут успешно сгенерирован, но из-за текущих настроек направления он может вызвать проблемы при его прохождении."/>
		<text name="COURSEPLAY_HEADLAND" 									text="Поворотная полоса" />
		<text name="COURSEPLAY_BYPASS_ISLANDS" 								text="Обход островков" />
		<text name="COURSEPLAY_ISLAND_BYPASS_MODE_NONE" 					text="отключить" />
		<text name="COURSEPLAY_ISLAND_BYPASS_MODE_SIMPLE" 					text="простой" />
		<text name="COURSEPLAY_ISLAND_BYPASS_MODE_CIRCLE" 					text="с проходом по периметру" />
		<text name="COURSEPLAY_HEADLAND_CORNER_TYPE_SMOOTH"					text="сглаживать" />
		<text name="COURSEPLAY_HEADLAND_CORNER_TYPE_SHARP"					text="с разворотом" />
		<text name="COURSEPLAY_HEADLAND_CORNER_TYPE_ROUND"					text="скруглять" />
		<text name="COURSEPLAY_HEADLAND_REVERSE_MANEUVER_TYPE"				text="Разворот в конце поля:"/>
		<text name="COURSEPLAY_HEADLAND_REVERSE_MANEUVER_TYPE_STRAIGHT"		text="по прямой (с реверсом)" />
		<text name="COURSEPLAY_HEADLAND_REVERSE_MANEUVER_TYPE_CURVE"		text="по дуге (без реверса)" />
		<text name="COURSEPLAY_CENTER_MODE"									text="Способ движения" />
		<text name="COURSEPLAY_CENTER_MODE_UP_DOWN"							text="челночный" />
		<text name="COURSEPLAY_CENTER_MODE_CIRCULAR"						text="загонами" />
		<text name="COURSEPLAY_CENTER_MODE_SPIRAL"						    text="круговой" />
		<text name="COURSEPLAY_CENTER_MODE_LANDS"						    text="загонами v2" />
		<text name="COURSEPLAY_NUMBER_OF_ROWS_PER_LAND"					    text="Рядов на загон" />
		<text name="COURSEPLAY_NUMBER_OF_ROWS_PER_LAND_TOOLTIP"			    text="Указывается количество рядов в загоне при работе в режиме 'загонами v2'." />
		<text name="COURSEPLAY_ACTIVATED" 									text="да" />
		<text name="COURSEPLAY_NAME_ONLY" 									text="название техники" />
		<text name="COURSEPLAY_NAME_AND_COURSE" 							text="название техники и маршрут" />
		<text name="COURSEPLAY_DEACTIVATED" 								text="нет" />
		<text name="COURSEPLAY_RIDGEMARKERS" 								text="Маркеры" />
		<text name="COURSEPLAY_YES_NO_RIDGEMARKERS"							text="Вкл/Откл маркеры во время посева." />
		<text name="COURSEPLAY_UNLOADING_ON_FIELD" 							text="Разгрузка на поле" />
		<text name="COURSEPLAY_AUTOMATIC" 									text="автоматически" />
		<text name="COURSEPLAY_MANUAL" 										text="вручную" />
		<text name="COURSEPLAY_TURN_MANEUVER" 								text="Поворот:" />
		<text name="COURSEPLAY_START" 										text="Старт" />
		<text name="COURSEPLAY_FINISH" 										text="Финиш" />
		<text name="COURSEPLAY_NO_VALID_COURSE" 							text="Маршрут нерабочий" />
		<text name="COURSEPLAY_FERTILIZERFUNCTION"							text="Функция удобрения сеялки:" />
		<text name="COURSEPLAY_COMBINE_CONVOY"						 		text="Несколько орудий на этом маршруте:" />
		<text name="COURSEPLAY_CONVOY_MAX_DISTANCE"					 		text="Макс. дистанция до предыдущего:" />
		<text name="COURSEPLAY_CONVOY_MIN_DISTANCE"						 	text="Мин. дистанция до предыдущего:" />
		<text name="COURSEPLAY_COMBINE_IN_FRUIT"							text="выгрузной шнек со стороны посевов" />
		<text name="COURSEPLAY_MODESPECIFIC_SETTINGS"						text="СПЕЦИФИЧНЫЕ НАСТРОЙКИ ДЛЯ РЕЖИМА" />

		<!-- shovel stuff -->
		<text name="COURSEPLAY_SHOVEL_NOT_FOUND" 							text="Ковш не обнаружен" />
		<text name="COURSEPLAY_SHOVEL_POSITIONS" 							text="ПОЗИЦИИ КОВША" />
		<text name="COURSEPLAY_SHOVEL_POSITIONS_MISSING" 					text="Не установлены позиции ковша" />
		<text name="COURSEPLAY_SHOVEL_LOADING_POSITION" 					text="Загрузка" />
		<text name="COURSEPLAY_SHOVEL_TRANSPORT_POSITION" 					text="Транспортировка" />
		<text name="COURSEPLAY_SHOVEL_PRE_UNLOADING_POSITION" 				text="Предразгрузка" />
		<text name="COURSEPLAY_SHOVEL_UNLOADING_POSITION" 					text="Разгрузка" />
		<text name="COURSEPLAY_SHOVEL_SAVE_LOADING_POSITION" 				text="Сохранить положение загрузки" />
		<text name="COURSEPLAY_SHOVEL_SAVE_TRANSPORT_POSITION" 				text="Сохранить транспортное положение" />
		<text name="COURSEPLAY_SHOVEL_SAVE_PRE_UNLOADING_POSITION" 			text="Сохранить положение предразгрузки" />
		<text name="COURSEPLAY_SHOVEL_SAVE_UNLOADING_POSITION" 				text="Сохранить положение разгрузки" />
		<text name="COURSEPLAY_SHOVEL_MOVE_TO_LOADING_POSITION" 			text="Установить в положение загрузки" />
		<text name="COURSEPLAY_SHOVEL_MOVE_TO_TRANSPORT_POSITION" 			text="Установить в транспортное положение" />
		<text name="COURSEPLAY_SHOVEL_MOVE_TO_PRE_UNLOADING_POSITION" 		text="Установить в положение предразгрузки" />
		<text name="COURSEPLAY_SHOVEL_MOVE_TO_UNLOADING_POSITION" 			text="Установить в положение разгрузки" />
		<text name="COURSEPLAY_SHOVEL_STOP_AND_GO" 							text="Стоять пока ковш наполняется" />
		
		<text name="COURSEPLAY_START_AT_POINT" 								text="Способ запуска:" />
		<text name="COURSEPLAY_NEAREST_POINT" 								text="с ближайшей точки" />
		<text name="COURSEPLAY_FIRST_POINT" 								text="со стартовой точки" />
		<text name="COURSEPLAY_CURRENT_POINT" 								text="продолжить маршрут" />
		<text name="COURSEPLAY_NEXT_POINT" 									text="со следующей ближайшей точки" />
		<text name="COURSEPLAY_UNLOAD" 										text="с разгрузки" />
		<text name="COURSEPLAY_FIELD_EDGE_PATH" 							text="Выбрать поле:" />
		<text name="COURSEPLAY_FIELD" 										text="поле №" />
		<text name="COURSEPLAY_CURRENTLY_LOADED_COURSE" 					text="(текущий маршрут)" />
		<text name="COURSEPLAY_FIELD_SCAN_IN_PROGRESS" 						text="начальная обработка" />
		<text name="COURSEPLAY_SCANNING_FIELD_NMB" 							text="СКАНИРОВАНИЕ ПОЛЕЙ %d/%d" />
		<text name="COURSEPLAY_HOSEMISSING" 								text="Нельзя найти шланг - отмена наполнения" />
		<text name="COURSEPLAY_SYMMETRIC_LANE_CHANGE" 						text="Симметричная смена проходов:" />
		<text name="COURSEPLAY_UNLOADING_DRIVER_PRIORITY" 					text="Приоритет:" />
		<text name="COURSEPLAY_FILLEVEL" 									text="загруженность" />
		<text name="COURSEPLAY_PICKUP_JAMMED" 								text="погрузка остановлена" />
		<text name="COURSEPLAY_BALER_NEEDS_NETS" 							text="упаковщик нуждается в тюках" />
		<text name="COURSEPLAY_SCAN_CURRENT_FIELD_EDGES" 					text="Определить границы текущего поля" />
		<text name="COURSEPLAY_CURRENT_FIELD_EDGE_PATH_NUMBER" 				text="Выбрать поле:" />
		<text name="COURSEPLAY_ADD_CUSTOM_FIELD_EDGE_PATH_TO_LIST" 			text="Добавить поле в список" />
		<text name="COURSEPLAY_OVERWRITE_CUSTOM_FIELD_EDGE_PATH_IN_LIST"	text="Переписать поле в списке" />
		<text name="COURSEPLAY_USER" 										text="пользовательская" /> <!-- при ручной перезаписи границы добавляется эта пометка к номеру поля -->
		<text name="COURSEPLAY_DAMAGE_SHOULD_BE_REPAIRED" 					text="скоро развалится от повреждений" />
		<text name="COURSEPLAY_DAMAGE_MUST_BE_REPAIRED" 					text="нуждается в ремонте" />
		<text name="COURSEPLAY_DAMAGE_IS_BEING_REPAIRED" 					text="на ремонте" />
		<text name="COURSEPLAY_COVER_HANDLING" 								text="Тент:" />
		<text name="COURSEPLAY_REMOVEACTIVECOMBINEFROMTRACTOR" 				text="Удалить комбайн из списка" />
		<text name="COURSEPLAY_STOP_DURING_UNLOADING" 						text="Стоять при разгрузке:" />
		<text name="COURSEPLAY_SLIPPING_WARNING" 							text="забуксовал." />
		<text name="COURSEPLAY_REFILL_UNTIL_PCT" 							text="Наполнять до:" />
		<text name="COURSEPLAY_BGA_IS_FULL" 								text=": силосная яма заполнена!" />
		<text name="COURSEPLAY_FARM_SILO_NO_FILLTYPE" 						text="В этом бункере нет такого продукта!" />
		<text name="COURSEPLAY_FARM_SILO_FILL_TYPE" 						text="Забрать из бункера:" />
		<text name="COURSEPLAY_FARM_SILO_IS_EMPTY" 							text="В бункере не осталось выбранного продукта! Подождём немного" />
		<text name="COURSEPLAY_FARM_SILO_IS_FULL" 							text=": Выбранное хранилище заполнено! Продолжить у следующего хранилища" />
		<text name="COURSEPLAY_STARTING_UP_TOOL" 							text="Запущено %s!" />
		<text name="COURSEPLAY_SEARCH_FOR_FIRST_WAYPOINT" 					text="Показать первую точку" />
		<text name="COURSEPLAY_SAVE_CURRENT_COURSE" 						text="Сохранить маршрут" />
		<text name="COURSEPLAY_RECORDING_STOP" 								text="остановить запись" />
		<text name="COURSEPLAY_RECORDING_PAUSE" 							text="приостановить запись" />
		<text name="COURSEPLAY_RECORDING_PAUSE_RESUME" 						text="продолжить запись" />
		<text name="COURSEPLAY_RECORDING_DELETE" 							text="удалить последнюю точку" />
		<text name="COURSEPLAY_RECORDING_SET_WAIT" 							text="точка ожидания" />
		<text name="COURSEPLAY_RECORDING_SET_UNLOAD" 						text="точка разгрузки" />
		<text name="COURSEPLAY_RECORDING_SET_CROSS" 						text="точка пересечения" />
		<text name="COURSEPLAY_RECORDING_TURN_START" 						text="начать манёвр поворота" />
		<text name="COURSEPLAY_RECORDING_TURN_END" 							text="закончить манёвр поворота" />
		<text name="COURSEPLAY_RECORDING_REVERSE_START" 					text="движение задним ходом" />
		<text name="COURSEPLAY_RECORDING_REVERSE_STOP" 						text="движение вперёд" />
		<text name="COURSEPLAY_RECORDING_ADD_SPLIT_POINTS" 					text="добавить точки в разрыв" />
		<text name="COURSEPLAY_INGAMEMAP_ICONS_SHOWTEXT" 					text="Показать инфо на карте:" />
		<text name="COURSEPLAY_DRIVECONTROL" 								text="Настройки Drive Control:" />
		<text name="COURSEPLAY_DRIVECONTROL_MODE_0" 						text="автоматически" />
		<text name="COURSEPLAY_DRIVECONTROL_MODE_1" 						text="Всегда 4х4" />
		<text name="COURSEPLAY_DRIVECONTROL_MODE_2" 						text="Всегда 4х4 + блок.передного дифф. на поле" />
		<text name="COURSEPLAY_DRIVECONTROL_MODE_3" 						text="Всегда 4х4 + блок. заднего дифф. на поле" />
		<text name="COURSEPLAY_DRIVECONTROL_MODE_4" 						text="Всегда 4х4 + блок. обоих дифф. на поле" />
		<text name="COURSEPLAY_YES_NO_FIELDSCAN" 							text="Включить автосканирование полей?" />
		<text name="COURSEPLAY_YES_NO_WAGES" 								text="Желаете ли вы, чтобы работники на Courseplay получали заработную плату?" />
		<text name="COURSEPLAY_SEEDUSAGECALCULATOR" 						text="КАЛЬКУЛЯЦИЯ ПОСЕВОВ" />
		<text name="COURSEPLAY_SEEDUSAGECALCULATOR_FIELD" 					text="Поле: %d (%s %s)" />
		<text name="COURSEPLAY_SEEDUSAGECALCULATOR_SEEDTYPE" 				text="%s" />
		<text name="COURSEPLAY_SEEDUSAGECALCULATOR_USAGE" 					text="Необходимо: %s %s (%s)" />
		<text name="COURSEPLAY_SEEDUSAGECALCULATOR_TRIM" 					text="···" />
		<text name="COURSEPLAY_VISUALWAYPOINTS_STARTEND" 					text="Показать/скрыть начальную и конечную точки" />
		<text name="COURSEPLAY_VISUALWAYPOINTS_ALL" 						text="Показать/скрыть все точки" />
		<text name="COURSEPLAY_VISUALWAYPOINTS_CROSSING" 					text="Показать/скрыть точки пересечения" />

		<text name="COURSEPLAY_HUD_OPEN" 									text="показать Courseplay" />
		<text name="COURSEPLAY_HUD_CLOSE" 									text="скрыть Courseplay" />
		<text name="COURSEPLAY_FUNCTIONS" 									text="функции Courseplay" />
		<text name="input_COURSEPLAY_MODIFIER" 								text="Courseplay: модификатор" />
		<text name="input_COURSEPLAY_MENU_ACCEPT_SECONDARY" 				text="Courseplay: вторичное меню" />
		<text name="input_COURSEPLAY_HUD" 									text="Courseplay: показать/скрыть HUD" />
		<text name="input_COURSEPLAY_START_STOP" 							text="Courseplay: старт/стоп маршрута" />
		<text name="input_COURSEPLAY_CANCELWAIT" 							text="Courseplay: продолжить" />
		<text name="input_COURSEPLAY_DRIVENOW" 								text="Courseplay: старт маршрута" />
		<text name="input_COURSEPLAY_STOP_AT_END" 							text="Courseplay: остановиться в конечной точке/триггере" />
		<text name="input_COURSEPLAY_NEXTMODE" 								text="Courseplay: следующий тип работы" />
		<text name="input_COURSEPLAY_PREVMODE" 								text="Courseplay: предыдущий тип работы" />
		<text name="input_COURSEPLAY_MOUSEACTION_PRIMARY" 					text="Courseplay: 1-я функция мыши" />
		<text name="input_COURSEPLAY_MOUSEACTION_SECONDARY" 				text="Courseplay: 2-я функция мыши" />
		<text name="input_COURSEPLAY_DEBUG_MARKER"			 				text="Courseplay: поместить в log маркер отладки" />
		<text name="input_COURSEPLAY_SHOVEL_MOVE_TO_LOADING_POSITION" 		text="Courseplay: Установить в положение загрузки" />
		<text name="input_COURSEPLAY_SHOVEL_MOVE_TO_TRANSPORT_POSITION" 	text="Courseplay: Установить в транспортное положение" />
		<text name="input_COURSEPLAY_SHOVEL_MOVE_TO_PRE_UNLOADING_POSITION"	text="Courseplay: Установить в положение предразгрузки" />
		<text name="input_COURSEPLAY_SHOVEL_MOVE_TO_UNLOADING_POSITION" 	text="Courseplay: Установить в положение разгрузки" />
		<text name="input_COURSEPLAY_TOGGLE_FERTILIZER"						text="Courseplay: Удобрение сеялкой" />
		
		<text name="input_COURSEPLAY_EDITOR_TOGGLE"							text="Courseplay Editor: Включение редактора маршрутов" />
		<text name="input_COURSEPLAY_EDITOR_UNDO"							text="Courseplay Editor: Отменить последнее редактирования маршрута" />
		<text name="input_COURSEPLAY_EDITOR_SAVE"							text="Courseplay Editor: Сохранить изменения в маршруте" />
		<text name="input_COURSEPLAY_EDITOR_SPEED_INCREASE"					text="Courseplay Editor: Увеличить скорость в точке" />
		<text name="input_COURSEPLAY_EDITOR_SPEED_DECREASE"					text="Courseplay Editor: Уменьшить скорость в точке" />
		<text name="input_COURSEPLAY_EDITOR_DELETE_WAYPOINT"				text="Courseplay Editor: Удалить путевую точку" />
		<text name="input_COURSEPLAY_EDITOR_DELETE_NEXT_WAYPOINT"			text="Courseplay Editor: Удалить следующую путевую точку" />  
		<text name="input_COURSEPLAY_EDITOR_DELETE_TO_START"				text="Courseplay Editor: Удалить все точки от старта" />
		<text name="input_COURSEPLAY_EDITOR_DELETE_TO_END"					text="Courseplay Editor: Удалить все точки до конца" />
		<text name="input_COURSEPLAY_EDITOR_INSERT_WAYPOINT"				text="Courseplay Editor: Вставить путевую точку после текущей" />
		<text name="input_COURSEPLAY_EDITOR_CYCLE_WAYPOINT_TYPE"			text="Courseplay Editor: Изменить тип путевой точки" />

		<text name="COURSEPLAY_EDITOR_NORMAL" 								text="Обычная" />
		<text name="COURSEPLAY_EDITOR_WAIT" 								text="Ожидания" />
		<text name="COURSEPLAY_EDITOR_CROSSING" 							text="Пересечения" />
		<text name="COURSEPLAY_EDITOR_UNLOAD" 								text="Разгрузки" />
		<text name="COURSEPLAY_EDITOR_TURNSTART" 							text="Начало разворота" />
		<text name="COURSEPLAY_EDITOR_TURNEND" 								text="Конец разворота" />
		<text name="COURSEPLAY_EDITOR_REVERSE" 								text="Задним ходом" />

		<text name="COURSEPLAY_MOUSEARROW_SHOW" 							text="показать курсор" />
		<text name="COURSEPLAY_MOUSEARROW_HIDE" 							text="скрыть курсор" />
		<text name="COURSEPLAY_MOUSE_BUTTON_LEFT" 							text="Левая кнопка мыши" />
		<text name="COURSEPLAY_MOUSE_BUTTON_RIGHT" 							text="Правая кнопка мыши" />
		<text name="COURSEPLAY_MOUSE_BUTTON_MIDDLE"							text="Средняя кнопка мыши" />
		<text name="COURSEPLAY_MOUSE_BUTTON_NR" 							text="Кнопка мыши %d" />

		<text name="COURSEPLAY_MODE10_MODE" 								text="Режим" />
		<text name="COURSEPLAY_MODE10_MODE_LEVELING" 						text="выравнивание и уплотнение" />
		<text name="COURSEPLAY_MODE10_MODE_BUILDUP" 						text="возведение от конца" />
		<text name="COURSEPLAY_MODE10_SEARCH_MODE" 							text="Автоматически останавливается для" />
		<text name="COURSEPLAY_MODE10_SEARCH_MODE_CP" 						text="только courseplayers" />
		<text name="COURSEPLAY_MODE10_SEARCH_MODE_ALL"						text="всех с работающим двигателем" />
		<text name="COURSEPLAY_MODE10_SEARCHRADIUS" 						text="Обнаружения тракторов в радиусе " />
		<text name="COURSEPLAY_MODE10_MAX_BUNKERSPEED" 						text="Макс. скорость при сгребании" />
		<text name="COURSEPLAY_MODE10_BLADE_HEIGHT" 						text="Высота подъёма отвала" />
		<text name="COURSEPLAY_MODE10_NOSILO" 								text="в начальной точке не обнаружено силосной ямы" />
		<text name="COURSEPLAY_MODE10_NOBLADE" 								text="не присоединён отвал" />
		<text name="COURSEPLAY_MODE10_NOFRONTBLADE" 						text="не поддерживается установка отвала спереди" />
		<text name="COURSEPLAY_MODE10_SETTINGS" 							text="НАСТРОЙКИ РАБОТ В СИЛОСНОЙ ЯМЕ" />
		<text name="COURSEPLAY_MODE10_BLADE_WIDTH" 							text="Ширина отвала" />
		<text name="COURSEPLAY_MODE10_SILO_LOADEDBY" 						text="Бункер заполняется путем" />
		<text name="COURSEPLAY_MODE10_DRIVINGTHROUGH" 						text="проезда насквозь" />
		<text name="COURSEPLAY_MODE10_REVERSE_UNLOADING" 					text="разгрузки задним ходом" />

		<text name="COURSEPLAY_FUEL_SEARCH_FOR" 							text="Дозаправка на АЗС:" />
		<text name="COURSEPLAY_FUEL_ALWAYS" 								text="всегда" />
		<text name="COURSEPLAY_FUEL_BELOW_20PCT" 							text="при уровне ниже 20%" />
		<text name="COURSEPLAY_FUELSAVEOPTION" 								text="Экономить топливо:" />

		<text name="COURSEPLAY_RELOAD_COURSE_LIST" 							text="Обновить список" />
		<text name="COURSEPLAY_COULDNT_GENERATE_COURSE" 					text="Не удалось сгенерировать маршрут. Попробуйте изменить настройки или переместить технику в другое место."/>

		<text name="COURSEPLAY_FillType_BaleTwine" 							text="шпагат для тюковки" />
		<text name="COURSEPLAY_FillType_BaleNet" 							text="сетка для тюковки" />
		<text name="COURSEPLAY_FillType_WrappingFoil" 						text="оберточная фольга" />
		<text name="COURSEPLAY_FillType_Molasses"							text="меласса" />

		<text name="COURSEPLAY_AUTODRIVE_MODE"								text="AutoDrive" />
		<text name="COURSEPLAY_AUTODRIVE_NO_AUTODRIVE"						text="Не установлен" />
		<text name="COURSEPLAY_AUTODRIVE_DONT_USE"							text="Не использовать" />
		<text name="COURSEPLAY_AUTODRIVE_UNLOAD_OR_REFILL"					text="Для разгрузки/наполнения" />
		<text name="COURSEPLAY_AUTODRIVE_PARK"								text="Для парковки" />
		<text name="COURSEPLAY_AUTODRIVE_UNLOAD_OR_REFILL_PARK"				text="Для разгрузки/наполнения/парковки" />

		<text name="COURSEPLAY_AUTODRIVE_FOLDER"							text="AutoDrive" />
		<text name="COURSEPLAY_AUTODRIVE_RETURN_COURSE"						text="(и обратно)" />


		<text name="COURSEPLAY_OPEN_ADVANCED_SETTINGS"						text="ДОПОЛНИТЕЛЬНЫЕ НАСТРОЙКИ" />

		<text name="COURSEPLAY_LOAD_COURSES_AT_STARTUP"						text="Загружать маршруты при запуске" />
		<text name="COURSEPLAY_LOAD_COURSES_AT_STARTUP_TOOLTIP"				text="Загружать все маршруты при запуске игры. Если включено, тогда это замедлит загрузку сохраненной игры." />
		<text name="COURSEPLAY_USE_AI_TURNS"								text="Использовать ИИ для поворота" />
		<text name="COURSEPLAY_USE_AI_TURNS_TOOLTIP"						text="Использовать искусственный интеллект для выполнения манёвры поворота вместо расчётных траекторий поворота." />
		<text name="COURSEPLAY_AUTO_FIELD_SCAN"								text="Автосканирование полей" />
		<text name="COURSEPLAY_EARN_WAGES"									text="Зарплата рабочим на Courseplay" />
		<text name="COURSEPLAY_CLICK_TO_SWITCH"								text="Переход между техникой по клику" />
		<text name="COURSEPLAY_YES_NO_CLICK_TO_SWITCH"						text="Кликните мышкой по автомобилю, который в поле видимости, чтобы пересесть в него." />
		<text name="COURSEPLAY_PIPE_ALWAYS_UNFOLD"							text="Выставлять трубу" />
		<text name="COURSEPLAY_YES_NO_PIPE_ALWAYS_UNFOLD"					text="Держать трубу разложенной, если комбайн ждёт разгрузки." />
		<text name="COURSEPLAY_SHOW_MINI_HUD"								text="Отобразить Mini-HUD" />
		<text name="COURSEPLAY_YES_NO_SHOW_MINI_HUD"						text="Переключение видимости Mini-HUD" />

		<text name="COURSEPLAY_ENABLE_OPEN_HUD_WITH_MOUSE_GLOBAL"			text="HUD по правому клику" />
		<text name="COURSEPLAY_YES_NO_ENABLE_OPEN_HUD_WITH_MOUSE_GLOBAL"	text="Вкл/Выкл клик правой кнопкой для открытия HUD (глобально). В противном случае используйте Right Ctrl+Del." />
		<text name="COURSEPLAY_ENABLE_OPEN_HUD_WITH_MOUSE_VEHICLE"			text="HUD по правому клику" />
		<text name="COURSEPLAY_YES_NO_ENABLE_OPEN_HUD_WITH_MOUSE_VEHICLE"	text="Вкл/Выкл клик правой кнопкой для открытия HUD (на текущей технике). В противном случае используйте Right Ctrl+Del." />

<<<<<<< HEAD
		<text name="COURSEPLAY_ENABLE_VISUAL_WAYPOINTS_TEMPORARY"			text="Pathfinder Waypoints" />
		<text name="COURSEPLAY_YES_NO_ENABLE_VISUAL_WAYPOINTS_TEMPORARY"	text="Shows Pathfinder Lines" />
		<text name="COURSEPLAY_HEADLAN_DOVERLAP_PERCENT"					text="Headland Overlap" />
		<text name="COURSEPLAY_HEADLAN_DOVERLAP_PERCENT_TOOLTIP"			text="Headland Overlap in percent" />

		<text name="COURSEPLAY_STRAW_ON_HEADLAND"							text="Выгрузка соломы" />
		<text name="COURSEPLAY_YES_NO_STRAW_ON_HEADLAND"					text="Вкл/Выкл выгрузку соломы на разворотной полосе." />
=======
		<text name="COURSEPLAY_ENABLE_VISUAL_WAYPOINTS_TEMPORARY"			text="Отображать временные путевые точки" />
		<text name="COURSEPLAY_ENABLE_VISUAL_WAYPOINTS_TEMPORARY_TOOLTIP"	text="Отображать временные маршруты (такие как поиск пути или повороты)." />
		<text name="COURSEPLAY_HEADLAND_OVERLAP_PERCENT"					text="Перекрытие поворотных полос" />
		<text name="COURSEPLAY_HEADLAND_OVERLAP_PERCENT_TOOLTIP"			text="Перекрытие проходов поворотных полос в процентах." />

		<text name="COURSEPLAY_STRAW_ON_HEADLAND"							text="Harvester Straw discharge" />
		<text name="COURSEPLAY_STRAW_ON_ONLY_CENTER"						text="only Center" />
		<text name="COURSEPLAY_YES_NO_STRAW_ON_HEADLAND"					text="Straw discharge on/off/only Center" />
>>>>>>> 29d3d462
		<text name="COURSEPLAY_FERTILIZE_OPTION"							text="Удобрение сеялкой" />
		<text name="COURSEPLAY_YES_NO_FERTILIZE_OPTION"						text="Активировать или деактивировать функцию удобрения сеялки." />

		<text name="COURSEPLAY_IMPLEMENT_RAISE_LOWER_EARLY"					text="заблаговременно" />
		<text name="COURSEPLAY_IMPLEMENT_RAISE_LOWER_LATE"					text="с опозданием" />
		<text name="COURSEPLAY_IMPLEMENT_RAISE_TIME"						text="Поднимать оборудование" />
		<text name="COURSEPLAY_IMPLEMENT_RAISE_TIME_TOOLTIP"				text="Поднимать оборудование, когда заканчивается проход или начинается поворот на разворотной полосе." />
		<text name="COURSEPLAY_IMPLEMENT_LOWER_TIME"						text="Опускать оборудование" />
		<text name="COURSEPLAY_IMPLEMENT_LOWER_TIME_TOOLTIP"				text="Опускать оборудование при начале прохода или в конце разворота на поворотной полосе." />

		<text name="COURSEPLAY_USE_PATHFINDING_IN_TURNS"					text="Поиск пути при разворотах" />
		<text name="COURSEPLAY_USE_PATHFINDING_IN_TURNS_TOOLTIP"			text="Использовать поиск пути на полях непрямоугольной формы, например, чтобы проехать на поворотной полосе до следующего ряда." />
		<text name="COURSEPLAY_WORKER_WAGES"								text="Уровень зарплаты на Courseplay" />
		<text name="COURSEPLAY_WORKER_WAGES_TOOLTIP"						text="Заработная плата рабочего на Courseplay в процентах от заработной платы обычного работника." />
		<text name="COURSEPLAY_SELF_UNLOAD"									text="Саморазгрузка комбайна" />
		<text name="COURSEPLAY_SELF_UNLOAD_TOOLTIP"							text="Саморазгрузка комбайна при заполнении и наличии поблизости прицепа." />
		<text name="COURSEPLAY_ALLOW_REVERSE_FOR_PATHFINDING_IN_TURNS"		text="Задний ход при развороте" />
		<text name="COURSEPLAY_ALLOW_REVERSE_FOR_PATHFINDING_IN_TURNS_TOOLTIP"	text="Разрешить искать траекторию поворота, для которой потребуется движения задним ходом (только с небуксируемыми орудиями)." />

		<text name="COURSEPLAY_NO_SELECTED_FILLTYPE"						text="не выбран fillType!/не поддерживается курс пополнения!!" />
		<text name="COURSEPLAY_ADD_FILLTYPE"								text="Добавить новый fillType" />
		<text name="COURSEPLAY_REACHED_REFILL_POINT"						text="достиг точки заправки." />
		<text name="COURSEPLAY_WRONG_FILLTYPE_FOR_TRIGGER"					text="неверный fillType для триггера." />

		<text name="COURSEPLAY_ALLOW_UNLOAD_ON_FIRST_HEADLAND"				text="Разгрузка комбайна на 1-й ПП" />
		<text name="COURSEPLAY_ALLOW_UNLOAD_ON_FIRST_HEADLAND_TOOLTIP"		text="Разрешить разгрузку движущегося комбайн на первой поворотной полосе (ПП), при этом разгрузчику придётся выезжать за пределы поля." />
		<text name="COURSEPLAY_RUNCOUNTER_ERROR_FOR_TRIGGER"				text="last runCounter = 0" />
        <text name="COURSEPLAY_LOADING_SEPERATE_FILLTYPES"                  text="Загружать отдельные FillTypes" />
        <text name="COURSEPLAY_LOADING_SEPERATE_FILLTYPES_TRAILERS"         text="Разделить прицепы:" />
		<text name="COURSEPLAY_MANUAL_LOADING"								text="Ручная загрузка" />
		<!-- Replace marker, do not remove! -->
	</texts>
</l10n><|MERGE_RESOLUTION|>--- conflicted
+++ resolved
@@ -451,15 +451,6 @@
 		<text name="COURSEPLAY_ENABLE_OPEN_HUD_WITH_MOUSE_VEHICLE"			text="HUD по правому клику" />
 		<text name="COURSEPLAY_YES_NO_ENABLE_OPEN_HUD_WITH_MOUSE_VEHICLE"	text="Вкл/Выкл клик правой кнопкой для открытия HUD (на текущей технике). В противном случае используйте Right Ctrl+Del." />
 
-<<<<<<< HEAD
-		<text name="COURSEPLAY_ENABLE_VISUAL_WAYPOINTS_TEMPORARY"			text="Pathfinder Waypoints" />
-		<text name="COURSEPLAY_YES_NO_ENABLE_VISUAL_WAYPOINTS_TEMPORARY"	text="Shows Pathfinder Lines" />
-		<text name="COURSEPLAY_HEADLAN_DOVERLAP_PERCENT"					text="Headland Overlap" />
-		<text name="COURSEPLAY_HEADLAN_DOVERLAP_PERCENT_TOOLTIP"			text="Headland Overlap in percent" />
-
-		<text name="COURSEPLAY_STRAW_ON_HEADLAND"							text="Выгрузка соломы" />
-		<text name="COURSEPLAY_YES_NO_STRAW_ON_HEADLAND"					text="Вкл/Выкл выгрузку соломы на разворотной полосе." />
-=======
 		<text name="COURSEPLAY_ENABLE_VISUAL_WAYPOINTS_TEMPORARY"			text="Отображать временные путевые точки" />
 		<text name="COURSEPLAY_ENABLE_VISUAL_WAYPOINTS_TEMPORARY_TOOLTIP"	text="Отображать временные маршруты (такие как поиск пути или повороты)." />
 		<text name="COURSEPLAY_HEADLAND_OVERLAP_PERCENT"					text="Перекрытие поворотных полос" />
@@ -468,7 +459,6 @@
 		<text name="COURSEPLAY_STRAW_ON_HEADLAND"							text="Harvester Straw discharge" />
 		<text name="COURSEPLAY_STRAW_ON_ONLY_CENTER"						text="only Center" />
 		<text name="COURSEPLAY_YES_NO_STRAW_ON_HEADLAND"					text="Straw discharge on/off/only Center" />
->>>>>>> 29d3d462
 		<text name="COURSEPLAY_FERTILIZE_OPTION"							text="Удобрение сеялкой" />
 		<text name="COURSEPLAY_YES_NO_FERTILIZE_OPTION"						text="Активировать или деактивировать функцию удобрения сеялки." />
 
