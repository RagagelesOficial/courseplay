<?xml version="1.0" encoding="utf-8" standalone="no" ?>
<l10n>
  <texts>
    <text name="COURSEPLAY_RECORDING_START" 					 		text="Commencer l'enregistrement de la course" />
    <text name="COURSEPLAY_DRIVER" 							 			text="Remorque" />
    <text name="COURSEPLAY_UNLOADING_DRIVER_START" 						text="Rappeler la remorque" />
    <text name="COURSEPLAY_UNLOADING_DRIVER_STOP" 						text="Stopper la remorque" />
    <text name="COURSEPLAY_PPC_OFF" 									text="Mode normal" />
    <text name="COURSEPLAY_PPC_ON" 										text="Mode expérimental" /> <!-- a new driving algorithm using a pure pursuit controller -->
    <text name="COURSEPLAY_AIDRIVER" 									text="Ouvrier AI" /> <!-- enable new AI driver -->
    <text name="COURSEPLAY_STOP_AT_LAST_POINT" 							text="Arrêter au prochain trigger" />
    <text name="COURSEPLAY_NUMBER_OF_RUNS" 								text="Nombre de tours à effectuer" />
    <text name="COURSEPLAY_RESET_NUMBER_OF_RUNS" 						text="Réinitialiser le nombre de tours"/>
    <text name="COURSEPLAY_UNLIMITED" 									text="Illimité" />
    <text name="COURSEPLAY_UNLOADING_SIDE" 						 		text="Côté du déchargement:" />
    <text name="COURSEPLAY_UNLOADING_SIDE_NONE" 						text="Automatique" />
    <text name="COURSEPLAY_LEFT" 							 			text="Gauche" />
    <text name="COURSEPLAY_RIGHT" 							 			text="Droite" />
    <text name="COURSEPLAY_CENTER" 										text="Centre" />
    <text name="COURSEPLAY_UNLOADING_DRIVER_SEND_HOME" 					text="Renvoyer remorque au point de départ" />
    <text name="COURSEPLAY_REQUEST_UNLOADING_DRIVER" 					text="Demander une remorque" />
    <text name="COURSEPLAY_UNLOADING_DRIVER_REQUESTED" 					text="Remorque demandée" />
    <text name="COURSEPLAY_START_COURSE" 						 		text="Démarrer la course" />
    <text name="COURSEPLAY_STOP_COURSE" 						 		text="Arrêter la course" />
    <text name="COURSEPLAY_MODE_1" 							 			text="Type: Transport (Charger et livrer)" />
    <text name="COURSEPLAY_MODE_2" 							 			text="Type: Remorque (vider et livrer)" />
    <text name="COURSEPLAY_MODE_3" 							 			text="Type: Transbordeur" />
    <text name="COURSEPLAY_MODE_4" 							 			text="Type: Fertiliser et semer" />
    <text name="COURSEPLAY_MODE_5" 							 			text="Type: Aller à" />
    <text name="COURSEPLAY_MODE_6" 							 			text="Type: Travail dans la parcelle" />
    <text name="COURSEPLAY_MODE_7" 							 			text="Type: Batteuse va à la remorque" />
    <text name="COURSEPLAY_MODE_8" 							 			text="Type: Transport de liquides" />
    <text name="COURSEPLAY_MODE_9" 							 			text="Type: Charger et décharger un godet" />
    <text name="COURSEPLAY_MODE_10" 									text="Type: Nivellement et compactage" />
    <text name="COURSEPLAY_CONTINUE" 						 			text="Continuer" />
    <text name="COURSEPLAY_CLEAR_COURSE" 						 		text="Réinitialiser la course" />
    <text name="COURSEPLAY_DRIVE_NOW" 						 			text="Démarrer maintenant" />
    <text name="COURSEPLAY_DRIVE_ON_AT" 						 		text="Démarrer à" />
    <text name="UNKNOWN" 								 				text="Inconnu" />
    <text name="COURSEPLAY_HEADLAND_DIRECTION"							text="Sens de la fourrière" />
    <text name="COURSEPLAY_HEADLAND_BEFORE_AFTER"						text="Fourrières : Avant/Après" />
    <text name="COURSEPLAY_GENERATE_FIELD_COURSE"						text="Générer une course" />
    <text name="COURSEPLAY_MULTI_TOOLS"					 				text="Outils Multiples" />
    <text name="COURSEPLAY_DISTANCE" 									text="Distance" />
    <text name="COURSEPLAY_WAITING_TIME" 						 		text="Temps d'attente" />
    <text name="COURSEPLAY_MINUTES" 						 			text="%d min" />
    <text name="COURSEPLAY_SECONDS" 						 			text="%d sec" />
    <text name="COURSEPLAY_UNIT_METER" 									text="m" />
    <text name="COURSEPLAY_COURSE_NAME" 						 		text="Nom de la course:" />
    <text name="COURSEPLAY_FOLDER_NAME" 						 		text="Nom du dossier:" />
    <text name="COURSEPLAY_FILTER_COURSES" 						 		text="Filtrer les courses:" />
    <text name="COURSEPLAY_BUTTON_RETURN" 								text="Entrée" />
    <text name="COURSEPLAY_BUTTON_ESC" 									text="Echap" />
    <text name="COURSEPLAY_CANCEL_WITH" 								text="%s pour Annuler" />
    <text name="COURSEPLAY_SAVE_COURSE_WITH" 							text="%s pour Enregistrer la Course" />
    <text name="COURSEPLAY_SAVE_FOLDER_NAME_WITH" 						text="%s pour Enregistrer le Dossier" />
    <text name="COURSEPLAY_FILTER_COURSE_WITH" 							text="%s pour Filtrer les Courses" />
    <text name="COURSEPLAY_COURSES_FILTER_TITLE" 						text="Courses: %q" />
    <text name="COURSEPLAY_LOAD_COURSE" 						 		text="Charger la course/fusionner avec celle chargée" />
    <text name="COURSEPLAY_APPEND_COURSE" 					 	 		text="Ajouter la course à la fin" />
    <text name="COURSEPLAY_MOVE_TO_FOLDER" 					 	 		text="Déplacer vers un dossier" />
    <text name="COURSEPLAY_DELETE_COURSE" 					 	 		text="Supprimer la course/le dossier" />
    <text name="COURSEPLAY_CREATE_FOLDER" 						 		text="Créer un nouveau dossier" />
    <text name="COURSEPLAY_SEARCH_FOR_COURSES_AND_FOLDERS" 				text="Recherche de course et de dossier" />
    <text name="COURSEPLAY_DEACTIVATE_FILTER" 					 		text="Désactiver les filtres" />
    <text name="COURSEPLAY_REACHED_OVERLOADING_POINT" 					text="en surcharge." />
    <text name="COURSEPLAY_SAVE_PIPE_POSITION" 					    	text="Enregistrer la position de la goulotte" />
    <text name="COURSEPLAY_MOVE_PIPE_TO_POSITION"						text="positionne la goulotte" />
    <text name="COURSEPLAY_REACHED_WAITING_POINT" 						text="est arrivé au point d'attente" />
    <text name="COURSEPLAY_REACHED_END_POINT" 					 		text="a fini sa course" />
    <text name="COURSEPLAY_REACHED_END_POINT_MODE_1" 					text="a terminé son transport" />
    <text name="COURSEPLAY_REACHED_END_POINT_MODE_8" 					text="a terminé le transport de liquides" />
    <text name="COURSEPLAY_WORK_END" 							 		text="a terminé son travail" />
    <text name="COURSEPLAY_NEEDS_UNLOADING" 					 		text=": doit être vidé." />
    <text name="COURSEPLAY_NEEDS_REFILLING" 					 		text=": doit être rechargé." />
    <text name="COURSEPLAY_UNLOADING_BALES" 					 		text="décharge les ballots." />
    <text name="COURSEPLAY_IS_IN_TRAFFIC" 						 		text="est bloqué par un véhicule." />
    <text name="COURSEPLAY_TIPTRIGGER_REACHED" 					 		text="le trigger est atteint" />
    <text name="COURSEPLAY_LAST_VAILD_TIP_DIST" 						text="Dist. point de décharge:" />
    <text name="COURSEPLAY_LOADING_AMOUNT" 						 		text="Chargement: %d sur %d" />
    <text name="COURSEPLAY_WAYPOINT_MODE" 						 		text="Afficher les points de passage" />
    <text name="COURSEPLAY_PATHFINDING" 						 		text="Eviter les cultures" />
    <text name="COURSEPLAY_PLOW_FIELD_EDGE" 							text="Labour des fourrières" />
    <text name="COURSEPLAY_ALIGNMENT_WAYPOINT" 							text="Alignement sur le 1er point" />
    <text name="COURSEPLAY_COMBINE_OFFSET_HORIZONTAL" 					text="Décalage latéral" />
    <text name="COURSEPLAY_START_AT" 						 			text="Débuter à" />
    <text name="COURSEPLAY_TURN_ON_FIELD"					 			text="Tourner dans la parcelle" />
    <text name="COURSEPLAY_OPPOSITE_TURN_DIRECTION"			 			text="Type de manoeuvre" />
    <text name="COURSEPLAY_OPPOSITE_TURN_AT_END"			 			text="Manoeuvre à la fin du rang" />
    <text name="COURSEPLAY_OPPOSITE_TURN_WHEN_POSSIBLE"		 			text="Manoeuvre dès que possible" />
    <text name="COURSEPLAY_TURN_RADIUS" 						 		text="Rayon de virage" />
    <text name="COURSEPLAY_COMBINE_OFFSET_VERTICAL" 					text="Décalage vertical" />
    <text name="COURSEPLAY_COMBINE" 						 			text="Batteuse" />
    <text name="COURSEPLAY_NONE" 							 			text="Aucune" />
    <text name="COURSEPLAY_CHOOSE_COMBINE" 						 		text="Choix de la Batteuse:" />
    <text name="COURSEPLAY_COMBINE_SEARCH_MODE" 						text="Recherche de Batteuse:" />
    <text name="COURSEPLAY_CURRENT" 						 			text="Actuelle:" />
    <text name="COURSEPLAY_AUTOMATIC_SEARCH" 					 		text="Recherche automatique" />
    <text name="COURSEPLAY_MANUAL_SEARCH" 						 		text="Recherche manuelle" />
    <text name="COURSEPLAY_SEARCH_COMBINE_ON_FIELD" 					text="Chercher une batteuse dans la parcelle : %s" />
    <text name="COURSEPLAY_COPY_COURSE" 						 		text="Copier la course:" />
    <text name="COURSEPLAY_VEHICLE" 						 			text="Véhicule" />
    <text name="COURSEPLAY_TEMP_COURSE" 						 		text="Course temporaire" />
    <text name="COURSEPLAY_SPEED_TURN" 						 			text="Vitesse dans les virages:" />
    <text name="COURSEPLAY_SPEED_FIELD" 						 		text="Vitesse dans la parcelle:" />
    <text name="COURSEPLAY_SPEED_MAX" 						 			text="Vitesse sur route:" />
    <text name="COURSEPLAY_SPEED_REVERSING" 					 		text="Vitesse de recul:" />
    <text name="COURSEPLAY_MAX_SPEED_MODE" 						 		text="Vitesse maximale:" />
    <text name="COURSEPLAY_MAX_SPEED_MODE_RECORDING" 					text="Même que l'enregistrement" />
    <text name="COURSEPLAY_MAX_SPEED_MODE_MAX" 					 		text="Vitesse maximale" />
    <text name="COURSEPLAY_MAX_SPEED_MODE_AUTOMATIC" 					text="Automatique (max. %s)" />
    <text name="COURSEPLAY_NO_COURSE_LOADED" 					 		text="Pas de course chargée" />
    <text name="COURSEPLAY_WARNING_LIGHTS" 						 		text="Gyrophare" />
    <text name="COURSEPLAY_WARNING_LIGHTS_MODE_0" 						text="Jamais allumé" />
    <text name="COURSEPLAY_WARNING_LIGHTS_MODE_1" 						text="Gyrophares (sur la route)" />
    <text name="COURSEPLAY_WARNING_LIGHTS_MODE_2" 						text="Gyrophares &amp; feux de détresse (sur la route)" />
    <text name="COURSEPLAY_WARNING_LIGHTS_MODE_3" 						text="Gyrophares (toujours allumés)" />
    <text name="COURSEPLAY_PAGE_TITLE_CP_CONTROL" 						text="Contrôle Courseplay" />
    <text name="COURSEPLAY_PAGE_TITLE_COMBINE_CONTROLS" 				text="Paramètres batteuse" />
    <text name="COURSEPLAY_PAGE_TITLE_MANAGE_COURSES" 					text="Gestion des courses" />
    <text name="COURSEPLAY_PAGE_TITLE_CHOOSE_FOLDER" 					text="Choisir le dossier" />
    <text name="COURSEPLAY_PAGE_TITLE_COMBI_MODE" 						text="Gestion de l'outil" />
    <text name="COURSEPLAY_PAGE_TITLE_MANAGE_COMBINES" 					text="Gestion des batteuses" />
    <text name="COURSEPLAY_PAGE_TITLE_SPEEDS" 					 		text="Gestion des vitesses" />
    <text name="COURSEPLAY_PAGE_TITLE_DRIVING_SETTINGS"					text="Paramètres de conduite" />
    <text name="COURSEPLAY_PAGE_TITLE_GENERAL_SETTINGS" 				text="Paramètres généraux" />
    <text name="COURSEPLAY_COMBINE_IS_TURNING" 					 		text="La batteuse manoeuvre" />
    <text name="COURSEPLAY_NO_WORK_AREA" 						 		text="Pas de zone de travail dans cette course" />
    <text name="COURSEPLAY_COMBINED_COURSES" 					 		text="Courses combinées" />
    <text name="COURSEPLAY_DRIVE_BEHIND_COMBINE" 						text="Suit la batteuse" />
    <text name="COURSEPLAY_DRIVE_NEXT_TO_COMBINE" 						text="Roule à coté de la batteuse" />
    <text name="COURSEPLAY_DRIVE_TO_COMBINE" 					 		text="Roule vers la batteuse" />
    <text name="COURSEPLAY_COMBINE_WANTS_ME_TO_STOP" 					text="La batteuse me demande de m'arrêter" />
    <text name="COURSEPLAY_WAITING_TILL_WAITING_POSITION_IS_FREE" 		text="Attend que la position d'attente se libère" />
    <text name="COURSEPLAY_TURNING_TO_COORDS" 					 		text="Tourne en direction de %d %d" />
    <text name="COURSEPLAY_DRIVE_TO_WAYPOINT" 					 		text="Conduit vers le points %d %d" />
    <text name="COURSEPLAY_WAITING_FOR_FILL_LEVEL" 						text="Attend la fin du chargement (%s %ds)" />
    <text name="COURSEPLAY_NO_COMBINE_IN_REACH" 						text="Pas de Batteuse à proximité" />
    <text name="COURSEPLAY_WAITING_FOR_COMBINE_TURNED" 					text="Attend que la batteuse finisse de manoeuvrer" />
    <text name="COURSEPLAY_WAITING_FOR_WAYPOINT" 						text="Attend le nouveau point" />
    <text name="COURSEPLAY_FOLLOWING_TRACTOR" 					 		text="Suit le tracteur" />
    <text name="COURSEPLAY_SHOULD_BE_REFUELED" 					 		text="Doit bientôt faire le plein de carburant" />
    <text name="COURSEPLAY_MUST_BE_REFUELED" 					 		text="Doit faire le plein de carburant" />
    <text name="COURSEPLAY_IS_BEING_REFUELED" 					 		text="Fait le plein de carburant" />
    <text name="COURSEPLAY_IS_BEING_WEIGHED" 							text="Se fait peser" />
    <text name="COURSEPLAY_WAITING_POINTS_TOO_MANY" 					text="Trop de points d'attente! Seulement %d permis." />
    <text name="COURSEPLAY_WAITING_POINTS_TOO_FEW" 						text="Pas assez de points d'attente! Il en faut %d." />
    <text name="COURSEPLAY_UNLOADING_POINTS_TOO_MANY" 					text="Trop de points de déchargement! Seulement %d permis." />
    <text name="COURSEPLAY_UNLOADING_POINTS_TOO_FEW"					text="Pas assez de points de déchargement! Il en faut %d." />
    <text name="COURSEPLAY_WRONG_TRAILER" 						 		text="Remorque incompatible avec ce mode" />
    <text name="COURSEPLAY_WRONG_TOOL" 						 			text="Outil incompatible avec ce mode" />
    <text name="COURSEPLAY_MODE_NOT_SUPPORTED_FOR_VEHICLETYPE" 			text="Ce véhicule n'est pas supporté dans ce mode" />
    <text name="COURSEPLAY_WEATHER_WARNING" 					 		text="attend une meilleure météo." />
    <text name="COURSEPLAY_LANE_OFFSET" 						 		text="Décalage dans le rang" />
    <text name="COURSEPLAY_TOOL_OFFSET_X" 						 		text="Outil: décalage latéral" />
    <text name="COURSEPLAY_TOOL_OFFSET_Z" 						 		text="Outil: décalage av/ar" />
    <text name="COURSEPLAY_LOAD_UNLOAD_OFFSET_X" 						text="Charg./Décharg. décalage latéral" />
    <text name="COURSEPLAY_LOAD_UNLOAD_OFFSET_Z" 						text="Charg./Décharg. décalage av/ar" />
    <text name="COURSEPLAY_FRONT" 							 			text="avant" />
    <text name="COURSEPLAY_BACK" 							 			text="arrière" />
    <text name="COURSEPLAY_WORK_WIDTH" 						 			text="Largeur de travail" />
    <text name="COURSEPLAY_WATER_WARNING" 						 		text="aimerait aller nager" />
    <text name="COURSEPLAY_OPEN_HUD_MODE" 						 		text="Ouverture du Courseplay" />
    <text name="COURSEPLAY_DEBUG_CHANNELS" 						 		text="Chaînes de débogage" />
    <text name="COURSEPLAY_PAGE_TITLE_COURSE_GENERATION" 				text="Générer une course" />
    <text name="COURSEPLAY_ADVANCED_COURSE_GENERATOR_SETTINGS" 			text="Configuration de la course" />
    <text name="COURSEPLAY_STARTING_LOCATION" 							text="Position de départ" />
    <text name="COURSEPLAY_ENDING_LOCATION" 							text="Position de fin" />
    <text name="COURSEPLAY_STARTING_DIRECTION" 					 		text="Direction de départ:" />
    <text name="COURSEPLAY_RETURN_TO_FIRST_POINT" 						text="Retourner au premier point" />
    <text name="COURSEPLAY_CORNER_1" 						 			text="Sud-Ouest" />
    <text name="COURSEPLAY_CORNER_2" 						 			text="Nord-Ouest" />
    <text name="COURSEPLAY_CORNER_3" 						 			text="Nord-Est" />
    <text name="COURSEPLAY_CORNER_4" 						 			text="Sud-Est" />
    <text name="COURSEPLAY_CORNER_5" 									text="Position actuelle" />
    <text name="COURSEPLAY_CORNER_6" 									text="Dernière position utilisée" />
    <text name="COURSEPLAY_CORNER_7" 									text="Sud-Ouest" />
    <text name="COURSEPLAY_CORNER_8" 									text="Nord-Ouest" />
    <text name="COURSEPLAY_CORNER_9" 									text="Nord-Est" />
    <text name="COURSEPLAY_CORNER_10" 									text="Sud-Est" />
    <text name="COURSEPLAY_CORNER_11" 									text="Cliquez sur la carte" />
    <text name="COURSEPLAY_CLICK_MAP_TO_SELECT_FIELD" 	 				text="(Cliquez sur la carte pour sélectionner une parcelle)" />
    <text name="COURSEPLAY_CLICK_MAP_TO_SET_STARTING_POSITION"	 		text="(Cliquez sur la carte pour sélectionner le point de départ)" />
    <text name="COURSEPLAY_START_WORKING_ON" 			            	text="Commencer le travail par" />
    <text name="COURSEPLAY_SKIP_ROWS"     			                	text="Sauter des rangs" />
    <text name="COURSEPLAY_UP_DOWN_ROWS"     			            	text="Les Allers Retours" />
    <text name="COURSEPLAY_HEADLAND_PASSES" 				        	text="Les fourrières" />
    <text name="COURSEPLAY_HEADLAND_CORNERS" 				        	text="Coins de fourrières" />
    <text name="COURSEPLAY_HEADLAND_CLOCKWISE" 				        	text="Sens horaire" />
    <text name="COURSEPLAY_HEADLAND_COUNTERCLOCKWISE" 					text="Sens anti-horaire" />
    <text name="COURSEPLAY_HEADLAND_MODE_NONE"   				    	text="Pas de fourrière" />
    <text name="COURSEPLAY_HEADLAND_MODE_NORMAL" 				    	text="Fourrières autour" />
    <text name="COURSEPLAY_HEADLAND_MODE_NARROW_FIELD" 					text="Parcelle étroite" />
    <text name="COURSEPLAY_HEADLAND_MODE_TWO_SIDE" 				 		text="En bouts de parcelle" />
    <text name="COURSEPLAY_DIRECTION_1" 						 		text="Nord" />
    <text name="COURSEPLAY_DIRECTION_2" 						 		text="Est" />
    <text name="COURSEPLAY_DIRECTION_3" 						 		text="Sud" />
    <text name="COURSEPLAY_DIRECTION_4" 						 		text="Ouest" />
    <text name="COURSEPLAY_DIRECTION_5" 								text="Automatique" />
    <text name="COURSEPLAY_DIRECTION_6" 								text="Bordure la plus longue" />
    <text name="COURSEPLAY_DIRECTION_7" 								text="Manuel" />
    <text name="COURSEPLAY_DIRECTION_N"                             	text="N"/>
    <text name="COURSEPLAY_DIRECTION_NNE"                           	text="NNE"/>
    <text name="COURSEPLAY_DIRECTION_NE"                            	text="NE"/>
    <text name="COURSEPLAY_DIRECTION_ENE"                           	text="ENE"/>
    <text name="COURSEPLAY_DIRECTION_E"                             	text="E"/>
    <text name="COURSEPLAY_DIRECTION_ESE"                           	text="ESE"/>
    <text name="COURSEPLAY_DIRECTION_SE"                            	text="SE"/>
    <text name="COURSEPLAY_DIRECTION_SSE"                           	text="SSE"/>
    <text name="COURSEPLAY_DIRECTION_S"                             	text="S"/>
    <text name="COURSEPLAY_DIRECTION_SSW"                           	text="SSO"/>
    <text name="COURSEPLAY_DIRECTION_SW"                            	text="SO"/>
    <text name="COURSEPLAY_DIRECTION_WSW"                           	text="OSO"/>
    <text name="COURSEPLAY_DIRECTION_W"                             	text="O"/>
    <text name="COURSEPLAY_DIRECTION_WNW"                           	text="ONO"/>
    <text name="COURSEPLAY_DIRECTION_NW"                            	text="NO"/>
    <text name="COURSEPLAY_DIRECTION_NNW"                           	text="NNO"/>
    <text name="COURSEPLAY_COURSE_SUBOPTIMAL"                       	text="La course a été générée avec succès, mais en raison des paramètres actuels, il peut y avoir des problèmes lors de la conduite"/>
    <text name="COURSEPLAY_HEADLAND" 						 			text="Fourrières:" />
    <text name="COURSEPLAY_BYPASS_ISLANDS"  							text="Détection des obstacles" />
    <text name="COURSEPLAY_ISLAND_BYPASS_MODE_NONE"  					text="Désactivé" />
    <text name="COURSEPLAY_ISLAND_BYPASS_MODE_SIMPLE"  					text="Simple" />
    <text name="COURSEPLAY_ISLAND_BYPASS_MODE_CIRCLE"  					text="Circulaire" />
    <text name="COURSEPLAY_HEADLAND_CORNER_TYPE_SMOOTH" 				text="Virages lissés" />
    <text name="COURSEPLAY_HEADLAND_CORNER_TYPE_SHARP" 					text="Manoeuvres" />
    <text name="COURSEPLAY_HEADLAND_CORNER_TYPE_ROUND" 					text="Circualaires" />
    <text name="COURSEPLAY_HEADLAND_REVERSE_MANEUVER_TYPE"				text="Manoeuvre arrière dans les fourrières"/>
    <text name="COURSEPLAY_HEADLAND_REVERSE_MANEUVER_TYPE_STRAIGHT"		text="Droite" />
    <text name="COURSEPLAY_HEADLAND_REVERSE_MANEUVER_TYPE_CURVE"		text="Virage" />
    <text name="COURSEPLAY_CENTER_MODE"									text="Gestion des rangs" />
    <text name="COURSEPLAY_CENTER_MODE_UP_DOWN"							text="Allers Retours" />
    <text name="COURSEPLAY_CENTER_MODE_CIRCULAR"						text="Circulaire (par bloc)" />
    <text name="COURSEPLAY_CENTER_MODE_SPIRAL"						    text="Spirale (tourne autour)" />
	<text name="COURSEPLAY_CENTER_MODE_LANDS"						    text="Enrayure à travers (centre)" />
	<text name="COURSEPLAY_ACTIVATED" 						 			text="Activé" />
    <text name="COURSEPLAY_NAME_ONLY" 									text="Nom seul" />
    <text name="COURSEPLAY_NAME_AND_COURSE" 							text="Nom et Course" />
    <text name="COURSEPLAY_DEACTIVATED" 						 		text="Désactivé" />
    <text name="COURSEPLAY_RIDGEMARKERS" 						 		text="Traceurs:" />
	<text name="COURSEPLAY_YES_NO_RIDGEMARKERS"							text="Gestion automatique des traceurs sur les semoirs" />
    <text name="COURSEPLAY_UNLOADING_ON_FIELD" 					 		text="Déchargement à la parcelle" />
    <text name="COURSEPLAY_AUTOMATIC" 						 			text="Automatique" />
    <text name="COURSEPLAY_MANUAL" 							 			text="Manuellement" />
    <text name="COURSEPLAY_TURN_MANEUVER" 						 		text="Manœuvre :" />
    <text name="COURSEPLAY_START" 							 			text="Démarrer" />
    <text name="COURSEPLAY_FINISH" 							 			text="Terminer" />
    <text name="COURSEPLAY_NO_VALID_COURSE" 					 		text="La course n'est pas valide" />
    <text name="COURSEPLAY_FERTILIZERFUNCTION"							text="Fertilisation au semis" />
    <text name="COURSEPLAY_COMBINE_CONVOY"						 		text="Convoi de véhicules" />
    <text name="COURSEPLAY_CONVOY_MAX_DISTANCE"					 		text="Distance maxi" />
    <text name="COURSEPLAY_CONVOY_MIN_DISTANCE"						 	text="Distance mini" />
    <text name="COURSEPLAY_COMBINE_IN_FRUIT"							text="Goulotte au dessus de la culture" /> <!-- this is the local InfoText in mode2 with pathfinding active when the combines pipe is in fruit -->
    <text name="COURSEPLAY_MODESPECIFIC_SETTINGS"						text="Paramètres du mod" />
  	
    <!-- shovel stuff -->
    <text name="COURSEPLAY_SHOVEL_NOT_FOUND" 					 		text="Pas de godet" />
    <text name="COURSEPLAY_SHOVEL_POSITIONS" 					 		text="Positions du godet" />
    <text name="COURSEPLAY_SHOVEL_POSITIONS_MISSING" 					text="Positions du godet manquantes" />
    <text name="COURSEPLAY_SHOVEL_LOADING_POSITION" 					text="Position de chargement" />
    <text name="COURSEPLAY_SHOVEL_TRANSPORT_POSITION" 					text="Position de transport" />
    <text name="COURSEPLAY_SHOVEL_PRE_UNLOADING_POSITION" 				text="Position de pré-déchargement" />
    <text name="COURSEPLAY_SHOVEL_UNLOADING_POSITION" 					text="Position de déchargement" />
    <text name="COURSEPLAY_SHOVEL_SAVE_LOADING_POSITION" 				text="Sauvegarder la position de chargement" />
    <text name="COURSEPLAY_SHOVEL_SAVE_TRANSPORT_POSITION" 				text="Sauvegarder la position de transport" />
    <text name="COURSEPLAY_SHOVEL_SAVE_PRE_UNLOADING_POSITION" 			text="Sauvegarder la position de pre-déchargement" />
    <text name="COURSEPLAY_SHOVEL_SAVE_UNLOADING_POSITION" 				text="Sauvegarder la position de déchargement" />
    <text name="COURSEPLAY_SHOVEL_MOVE_TO_LOADING_POSITION" 			text="Se mettre en position de chargement" />
    <text name="COURSEPLAY_SHOVEL_MOVE_TO_TRANSPORT_POSITION" 			text="Se mettre en position de transport" />
    <text name="COURSEPLAY_SHOVEL_MOVE_TO_PRE_UNLOADING_POSITION" 		text="Se mettre en position de pre-déchargement" />
    <text name="COURSEPLAY_SHOVEL_MOVE_TO_UNLOADING_POSITION" 			text="Se mettre en position de déchargement" />
    <text name="COURSEPLAY_SHOVEL_STOP_AND_GO" 					 		text="Mettre godet en position à l'arrêt" />

    <text name="COURSEPLAY_START_AT_POINT" 						 		text="Commencer la course au" />
    <text name="COURSEPLAY_NEAREST_POINT" 						 		text="Point le plus proche" />
    <text name="COURSEPLAY_FIRST_POINT" 						 		text="Premier point" />
    <text name="COURSEPLAY_CURRENT_POINT" 						 		text="Point actuel" />
    <text name="COURSEPLAY_NEXT_POINT" 									text="Prochain point" />
    <text name="COURSEPLAY_FIELD_EDGE_PATH" 					 		text="Contour de la parcelle" />
    <text name="COURSEPLAY_FIELD" 							 			text="Parcelle" />
    <text name="COURSEPLAY_CURRENTLY_LOADED_COURSE" 					text="Course actuelle" />
    <text name="COURSEPLAY_FIELD_SCAN_IN_PROGRESS" 						text="Analyse des parcelles en cours" />
    <text name="COURSEPLAY_SCANNING_FIELD_NMB" 					 		text="Analyse de la parcelle %d/%d" />
    <text name="COURSEPLAY_HOSEMISSING" 						 		text="Manque goulotte - annuler le remplissage" />
    <text name="COURSEPLAY_SYMMETRIC_LANE_CHANGE" 						text="Changement de rang symétrique" />
    <text name="COURSEPLAY_UNLOADING_DRIVER_PRIORITY" 					text="Priorité de la remorque" />
    <text name="COURSEPLAY_FILLEVEL" 						 			text="Niveau de remplissage" />
    <text name="COURSEPLAY_PICKUP_JAMMED" 						 		text=": le pickup est coincé" />
    <text name="COURSEPLAY_BALER_NEEDS_NETS" 					 		text=": la presse a besoin de filets" />
    <text name="COURSEPLAY_SCAN_CURRENT_FIELD_EDGES" 					text="Calculer le contour de la parcelle actuelle" />
    <text name="COURSEPLAY_CURRENT_FIELD_EDGE_PATH_NUMBER" 				text="Contour de la parcelle numéro" />
    <text name="COURSEPLAY_ADD_CUSTOM_FIELD_EDGE_PATH_TO_LIST" 			text="Ajoute le contour de la parcelle %d à la liste" />
    <text name="COURSEPLAY_OVERWRITE_CUSTOM_FIELD_EDGE_PATH_IN_LIST"	text="Écraser le contour de la parcelle %d dans la liste" />
    <text name="COURSEPLAY_USER" 							 			text="Utilisateur" />
    <text name="COURSEPLAY_DAMAGE_SHOULD_BE_REPAIRED" 					text="devra bientôt être réparé" />
    <text name="COURSEPLAY_DAMAGE_MUST_BE_REPAIRED" 					text="doit être réparé" />
    <text name="COURSEPLAY_DAMAGE_IS_BEING_REPAIRED" 					text="réparation en cours" />
    <text name="COURSEPLAY_COVER_HANDLING" 						 		text="Bâche" />
    <text name="COURSEPLAY_REMOVEACTIVECOMBINEFROMTRACTOR" 				text="Retirer l'affectation à cette batteuse" />
    <text name="COURSEPLAY_STOP_DURING_UNLOADING" 						text="Arrêter pendant le déchargement" />
    <text name="COURSEPLAY_SLIPPING_WARNING" 					 		text="patine" />
    <text name="COURSEPLAY_REFILL_UNTIL_PCT" 					 		text="Remplir jusqu'à:" />
    <text name="COURSEPLAY_BGA_IS_FULL" 						 		text=": le silo est plein!" />
    <text name="COURSEPLAY_FARM_SILO_NO_FILLTYPE" 						text="Le silo n'a pas la récolte sélectionnée" />
    <text name="COURSEPLAY_FARM_SILO_FILL_TYPE" 						text="Récolte à charger:" />
    <text name="COURSEPLAY_FARM_SILO_IS_EMPTY" 					 		text="Silo vide ! En attente..." />
    <text name="COURSEPLAY_FARM_SILO_IS_FULL" 							text=": Silo plein !" />
    <text name="COURSEPLAY_STARTING_UP_TOOL" 					 		text="Démarrer à %s!" />
    <text name="COURSEPLAY_SEARCH_FOR_FIRST_WAYPOINT" 					text="Cherche le premier point" />
    <text name="COURSEPLAY_SAVE_CURRENT_COURSE" 						text="Sauvegarder la course actuelle" />
    <text name="COURSEPLAY_RECORDING_STOP" 						 		text="Arrêter l'enregistrement" />
    <text name="COURSEPLAY_RECORDING_PAUSE" 					 		text="Pause" />
    <text name="COURSEPLAY_RECORDING_PAUSE_RESUME" 						text="Sauvegarder la course" />
    <text name="COURSEPLAY_RECORDING_DELETE" 							text="Supprimer le dernier point" />
    <text name="COURSEPLAY_RECORDING_SET_WAIT" 							text="Placer un point d'attente" />
    <text name="COURSEPLAY_RECORDING_SET_UNLOAD" 						text="Placer un point de déchargement" />
    <text name="COURSEPLAY_RECORDING_SET_CROSS" 						text="Placer un croisement" />
    <text name="COURSEPLAY_RECORDING_TURN_START" 						text="Commencer la manoeuvre" />
    <text name="COURSEPLAY_RECORDING_TURN_END" 					 		text="Terminer la manoeuvre" />
    <text name="COURSEPLAY_RECORDING_REVERSE_START" 					text="Commencer la marche arrière" />
    <text name="COURSEPLAY_RECORDING_REVERSE_STOP" 						text="Arrêter la marche arrière" />
    <text name="COURSEPLAY_RECORDING_ADD_SPLIT_POINTS"					text="Ajouter des points intermédiaires" />
    <text name="COURSEPLAY_INGAMEMAP_ICONS_SHOWTEXT" 					text="Afficher sur la carte" />
    <text name="COURSEPLAY_DRIVECONTROL" 								text="Paramètres de conduite" />
    <text name="COURSEPLAY_DRIVECONTROL_MODE_0" 						text="Automatique" />
    <text name="COURSEPLAY_DRIVECONTROL_MODE_1" 						text="4x4 Permanent" />
    <text name="COURSEPLAY_DRIVECONTROL_MODE_2" 						text="4x4 Permanent &amp; différentiel avant au travail" />
    <text name="COURSEPLAY_DRIVECONTROL_MODE_3" 						text="4x4 Permanent &amp; différentiel arrière au travail" />
    <text name="COURSEPLAY_DRIVECONTROL_MODE_4" 						text="4x4 Permanent &amp; différentiel au travail" />
    <text name="COURSEPLAY_YES_NO_FIELDSCAN" 					 		text="Les parcelles seront scannées automatiquement au démarrage du jeu" />
    <text name="COURSEPLAY_YES_NO_WAGES" 						 		text="Les ouvriers Courseplay seront rémunérés en fonctions des heures de travail effectuées" />
    <text name="COURSEPLAY_SEEDUSAGECALCULATOR" 						text="Utilisation des semences" />
    <text name="COURSEPLAY_SEEDUSAGECALCULATOR_FIELD" 					text="Parcelle: %d (%s %s)" />
    <text name="COURSEPLAY_SEEDUSAGECALCULATOR_SEEDTYPE" 				text="Type de semence: %s" />
    <text name="COURSEPLAY_SEEDUSAGECALCULATOR_USAGE" 					text="Utilisation: %s %s (%s)" />
    <text name="COURSEPLAY_VISUALWAYPOINTS_STARTEND"					text="Montrer/cacher les points de départ et d'arrivée" />
    <text name="COURSEPLAY_VISUALWAYPOINTS_ALL"					 		text="Montrer/cacher tous les points" />
    <text name="COURSEPLAY_VISUALWAYPOINTS_CROSSING"					text="Montrer/cacher les croisements" />
    <text name="COURSEPLAY_HUD_OPEN" 						 			text="Montrer la fenêtre du Courseplay" />
    <text name="COURSEPLAY_HUD_CLOSE" 						 			text="Cacher la fenêtre du Courseplay" />
    <text name="COURSEPLAY_FUNCTIONS" 						 			text="Fonctions du Courseplay" />
    <text name="input_COURSEPLAY_MODIFIER" 					 			text="Courseplay: modificateur" />
    <text name="input_COURSEPLAY_MENU_ACCEPT_SECONDARY" 				text="Courseplay: Accepter les menus secondaires" />
    <text name="input_COURSEPLAY_HUD" 						 			text="Courseplay: Montrer/cacher l'interface" />
    <text name="input_COURSEPLAY_START_STOP" 				 			text="Courseplay: Démarrer/arrêter la course" />
    <text name="input_COURSEPLAY_CANCELWAIT" 				 			text="Courseplay: Continuer" />
    <text name="input_COURSEPLAY_DRIVENOW" 					 			text="Courseplay: Démarrer maintenant" />
    <text name="input_COURSEPLAY_STOP_AT_END" 				 			text="Courseplay: Arrêter au prochain point ou trigger" />
    <text name="input_COURSEPLAY_NEXTMODE" 					 			text="Courseplay: Mode suivant" />
    <text name="input_COURSEPLAY_PREVMODE" 					 			text="Courseplay: Mode précédent" />
    <text name="input_COURSEPLAY_MOUSEACTION_PRIMARY" 					text="Courseplay: Action de la souris" />
    <text name="input_COURSEPLAY_MOUSEACTION_SECONDARY"					text="Courseplay: Action secondaire de la souris" />
    <text name="input_COURSEPLAY_DEBUG_MARKER"			 				text="Courseplay: Placer un marqueur de débogage dans le journal" />
    <text name="input_COURSEPLAY_SHOVEL_MOVE_TO_LOADING_POSITION" 		text="Courseplay: Se mettre en position de chargement" />
    <text name="input_COURSEPLAY_SHOVEL_MOVE_TO_TRANSPORT_POSITION" 	text="Courseplay: Se mettre en position de transport" />
    <text name="input_COURSEPLAY_SHOVEL_MOVE_TO_PRE_UNLOADING_POSITION"	text="Courseplay: Se mettre en position de pre-déchargement" />
    <text name="input_COURSEPLAY_SHOVEL_MOVE_TO_UNLOADING_POSITION" 	text="Courseplay: Se mettre en position de déchargement" />
  	
    <text name="input_COURSEPLAY_EDITOR_TOGGLE"							text="Éditeur Courseplay: Activer l'éditeur de course" />
    <text name="input_COURSEPLAY_EDITOR_UNDO"							text="Éditeur Courseplay: Annuler la dernière modification" />
    <text name="input_COURSEPLAY_EDITOR_SAVE"							text="Éditeur Courseplay: Sauvegarder les modifications" />
    <text name="input_COURSEPLAY_EDITOR_SPEED_INCREASE"					text="Éditeur Courseplay: Augmenter la vitesse du point" />
    <text name="input_COURSEPLAY_EDITOR_SPEED_DECREASE"					text="Éditeur Courseplay: Réduire la vitesse du point" />
    <text name="input_COURSEPLAY_EDITOR_DELETE_WAYPOINT"				text="Éditeur Courseplay: Supprimer le point" />
    <text name="input_COURSEPLAY_EDITOR_DELETE_NEXT_WAYPOINT"			text="Éditeur Courseplay: Supprimer le point suivant" />  
    <text name="input_COURSEPLAY_EDITOR_DELETE_TO_START"				text="Éditeur Courseplay: Supprimer les points depuis le début" />
    <text name="input_COURSEPLAY_EDITOR_DELETE_TO_END"					text="Éditeur Courseplay: Supprimer les points jusqu'à la fin" />
    <text name="input_COURSEPLAY_EDITOR_INSERT_WAYPOINT"				text="Éditeur Courseplay: Insérer un point" />
    <text name="input_COURSEPLAY_EDITOR_CYCLE_WAYPOINT_TYPE"			text="Éditeur Courseplay: Changer le type de point" />
<<<<<<< HEAD
    <text name="input_COURSEPLAY_TOGGLE_FERTILIZER"						text="CP: Fertilizer of seeder" />
=======
    <text name="input_COURSEPLAY_TOGGLE_FERTILIZER"						text="CP: Fertilisation au semis" />
>>>>>>> 390cb575
    <text name="COURSEPLAY_EDITOR_NORMAL" 								text="Normal" />
    <text name="COURSEPLAY_EDITOR_WAIT" 								text="Point d'attente" />
    <text name="COURSEPLAY_EDITOR_CROSSING" 							text="Croisement" />
    <text name="COURSEPLAY_EDITOR_UNLOAD" 								text="Point de déchargement" />
    <text name="COURSEPLAY_EDITOR_TURNSTART" 							text="Début de la manoeuvre" />
    <text name="COURSEPLAY_EDITOR_TURNEND" 								text="Fin de la manoeuvre" />
    <text name="COURSEPLAY_EDITOR_REVERSE" 								text="Marche arrière" />
  	
    <text name="COURSEPLAY_MOUSEARROW_SHOW" 					 		text="Afficher le curseur" />
    <text name="COURSEPLAY_MOUSEARROW_HIDE" 					 		text="Cacher le curseur" />
    <text name="COURSEPLAY_MOUSE_BUTTON_LEFT" 						 	text="Bouton Gauche de la Souris" />
    <text name="COURSEPLAY_MOUSE_BUTTON_RIGHT" 						 	text="Bouton Droit de la Souris" />
    <text name="COURSEPLAY_MOUSE_BUTTON_MIDDLE"						 	text="Bouton Central de la Souris" />
    <text name="COURSEPLAY_MOUSE_BUTTON_NR" 					 		text="Bouton %d de la Souris" /> <!-- %s = number ( could be "%de Bouton de la Souris" for "mouse #th button" ) -->

    <text name="COURSEPLAY_MODE10_MODE" 						    	text="Utilisation de la lame" />
    <text name="COURSEPLAY_MODE10_MODE_LEVELING" 						text="Nivellement et tassement" />
    <text name="COURSEPLAY_MODE10_MODE_BUILDUP"							text="Remplissage" />
    <text name="COURSEPLAY_MODE10_SEARCH_MODE" 							text="Stopper automatiquement pour" />
    <text name="COURSEPLAY_MODE10_SEARCH_MODE_CP" 						text="Véhicules avec Courseplay" />
    <text name="COURSEPLAY_MODE10_SEARCH_MODE_ALL" 						text="Tous les véhicules motorisés" />
    <text name="COURSEPLAY_MODE10_SEARCHRADIUS" 						text="Détecter les véhicules dans un rayon de " />
    <text name="COURSEPLAY_MODE10_MAX_BUNKERSPEED" 						text="Vitesse max pendant le remplissage" />
    <text name="COURSEPLAY_MODE10_BLADE_HEIGHT" 						text="Hauteur de la lame" />
    <text name="COURSEPLAY_MODE10_NOSILO"						 		text="Aucun silo détecté au point de départ" />
    <text name="COURSEPLAY_MODE10_NOBLADE"						 		text="Pas de lame attelée" />
    <text name="COURSEPLAY_MODE10_NOFRONTBLADE"							text="La lame à l'avant n'est pas compatible" />
    <text name="COURSEPLAY_MODE10_SETTINGS"						    	text="Paramètres du silo" />
    <text name="COURSEPLAY_MODE10_BLADE_WIDTH" 					 		text="Largeur de la lame" />
    <text name="COURSEPLAY_MODE10_SILO_LOADEDBY" 						text="Remplissage du silo" />
    <text name="COURSEPLAY_MODE10_DRIVINGTHROUGH" 						text="En traversant le silo" />
    <text name="COURSEPLAY_MODE10_REVERSE_UNLOADING" 			 		text="En marche arrière" />
  	
    <text name="COURSEPLAY_FUEL_SEARCH_FOR"								text="Faire le plein de carburant" />
    <text name="COURSEPLAY_FUEL_ALWAYS"									text="A chaque fois" />
    <text name="COURSEPLAY_FUEL_BELOW_20PCT"							text="En dessous de 20%" />
    <text name="COURSEPLAY_FUELSAVEOPTION"								text="Option économie de carburant" />
    
    <text name="COURSEPLAY_RELOAD_COURSE_LIST" 							text="Actualiser la liste des courses" />
    <text name="COURSEPLAY_COULDNT_GENERATE_COURSE" 					text="Impossible de générer la course. Essayez de modifier les paramètres ou de déplacer le véhicule"/>
  	
    <text name="COURSEPLAY_FillType_BaleTwine" 							text="Ficelle" />
    <text name="COURSEPLAY_FillType_BaleNet" 							text="Filet" />
    <text name="COURSEPLAY_FillType_WrappingFoil" 						text="Film d'enrubannage" />
    <text name="COURSEPLAY_FillType_Molassses"							text="Mélasse" />

    <text name="COURSEPLAY_AUTODRIVE_MODE"				    			text="AutoDrive" />
    <text name="COURSEPLAY_AUTODRIVE_NO_AUTODRIVE"				    	text="Pas installé" />
    <text name="COURSEPLAY_AUTODRIVE_DONT_USE"				    		text="Ne pas Utiliser" />
    <text name="COURSEPLAY_AUTODRIVE_UNLOAD_OR_REFILL"					text="Pour Déchargement/Chargement" />
    <text name="COURSEPLAY_AUTODRIVE_PARK"								text="Pour Stationner un Véhicule" />
    <text name="COURSEPLAY_AUTODRIVE_UNLOAD_OR_REFILL_PARK"				text="Pour Déchargement/Chargement et Stationner" />

    <text name="COURSEPLAY_AUTODRIVE_FOLDER"				   			text="AutoDrive" />
    <text name="COURSEPLAY_AUTODRIVE_RETURN_COURSE"				   		text="(et retour)" />

    <text name="COURSEPLAY_OPEN_ADVANCED_SETTINGS"				   		text="Paramètres avancés..." />

    <text name="COURSEPLAY_LOAD_COURSES_AT_STARTUP"				   		text="Charger les courses au démarrage" />
    <text name="COURSEPLAY_LOAD_COURSES_AT_STARTUP_TOOLTIP"				text="Charger les courses au démarrage ralentira le chargement d'une sauvegarde" />
    <text name="COURSEPLAY_USE_AI_TURNS"				   				text="Utiliser les manœuvres de l'AI" />
    <text name="COURSEPLAY_USE_AI_TURNS_TOOLTIP"						text="Utiliser les manœuvres de l'AI au lieu des trajectoires calculées" />
    <text name="COURSEPLAY_AUTO_FIELD_SCAN"				   				text="Scanner les parcelles" />
    <text name="COURSEPLAY_EARN_WAGES"					   				text="Rémunérer les ouvriers Courseplay" />

    <text name="COURSEPLAY_IMPLEMENT_RAISE_LOWER_EARLY"				   	text="Le plus tôt possible" />
    <text name="COURSEPLAY_IMPLEMENT_RAISE_LOWER_LATE"				   	text="Le plus tard possible" />
    <text name="COURSEPLAY_IMPLEMENT_RAISE_TIME"					   	text="Relever/Désactiver l'outil" />
    <text name="COURSEPLAY_IMPLEMENT_RAISE_TIME_TOOLTIP"				text="Relever/Désactiver l'outil à la fin d'un rang dès que possible ou le plus tard possible" />
    <text name="COURSEPLAY_IMPLEMENT_LOWER_TIME"					   	text="Baisser/Activer l'outil" />
    <text name="COURSEPLAY_IMPLEMENT_LOWER_TIME_TOOLTIP"				text="Baisser/Activer l'outil au début d'un rang au dernier moment ou en avance" />
    <text name="COURSEPLAY_CLICK_TO_SWITCH"					   			text="Click to switch" />
    <text name="COURSEPLAY_YES_NO_CLICK_TO_SWITCH"					   	text="Cliquez sur un vehicle pour y prendre place" />
	<text name="COURSEPLAY_PIPE_ALWAYS_UNFOLD"					   		text="Goulotte toujours dépliée" />
	<text name="COURSEPLAY_YES_NO_PIPE_ALWAYS_UNFOLD"					text="La goulotte de la batteuse se déplie lorsqu'elle est pleine ou qu'elle a terminé son travail. Elle est dans ce cas à l'arrêt et attend une remorque" />
<<<<<<< HEAD
  <text name="COURSEPLAY_ENABLE_OPEN_HUD_WITH_MOUSE_GLOBAL"			text="Right click HUD" />
		<text name="COURSEPLAY_YES_NO_ENABLE_OPEN_HUD_WITH_MOUSE_GLOBAL"	text="Enable/Disable right mouse click to open the HUD (Global)" />
		<text name="COURSEPLAY_ENABLE_OPEN_HUD_WITH_MOUSE_VEHICLE"			text="Right click HUD" />
		<text name="COURSEPLAY_YES_NO_ENABLE_OPEN_HUD_WITH_MOUSE_VEHICLE"	text="Enable/Disable right mouse click to open the HUD (current vehicle)" />

=======
	<text name="COURSEPLAY_ENABLE_OPEN_HUD_WITH_MOUSE_GLOBAL"			text="Clique droit pour ouvrir le HUD" />
	<text name="COURSEPLAY_YES_NO_ENABLE_OPEN_HUD_WITH_MOUSE_GLOBAL"	text="Permet l'ouverture du HUD avec un clique droit. Ce paramètre s'applique à TOUS les véhicules" />
	<text name="COURSEPLAY_ENABLE_OPEN_HUD_WITH_MOUSE_VEHICLE"			text="Clique droit pour ouvrir le HUD" />
	<text name="COURSEPLAY_YES_NO_ENABLE_OPEN_HUD_WITH_MOUSE_VEHICLE"	text="Permet l'ouverture du HUD avec un clique droit. Ce paramètre ne s'applique qu'au véhicule actuel" />
	
>>>>>>> 390cb575
	<text name="COURSEPLAY_SHOW_MINI_HUD"								text="Afficher Mini-HUD" />
	<text name="COURSEPLAY_YES_NO_SHOW_MINI_HUD"						text="Permet l'affichage du Mini-HUD" />
	<text name="COURSEPLAY_STRAW_ON_HEADLAND"							text="Paille dans les fourrières" />
	<text name="COURSEPLAY_YES_NO_STRAW_ON_HEADLAND"					text="Gestion de la paille lors des manoeuvres de la batteuse. La batteuse attend d'avoir déchargé toute la paille avant de commencer sa manoeuvre" />
	<text name="COURSEPLAY_FERTILIZE_OPTION"                            text="Fertilisation au semis" />
    <text name="COURSEPLAY_YES_NO_FERTILIZE_OPTION"                     text="Permet d'activer la fonction fertilisation sur les semoirs équipés d'une trémie ou d'une cuve d'engrais" />

    <text name="COURSEPLAY_USE_PPC_TURNS"				   				text="Utiliser des points de références virtuels (PPC) dans les virages" />
    <text name="COURSEPLAY_USE_PPC_TURNS_TOOLTIP"						text="Utiliser un meilleur algorithme de localisation de parcours - points de références virtuels (PPC) - pendant les virages" />

    <text name="COURSEPLAY_USE_PATHFINDING_IN_TURNS"				   	text="Utiliser Pathfinding" />
    <text name="COURSEPLAY_USE_PATHFINDING_IN_TURNS_TOOLTIP"			text="Utiliser Pathfinding lors des manoeuvres dans les parcelles, pour suivre la fourrière en allant au rang suivant par exemple" />	
    <text name="COURSEPLAY_WORKER_WAGES"				   				text="Salaire des ouvriers Courseplay" />
    <text name="COURSEPLAY_WORKER_WAGES_TOOLTIP"						text="Salaire des ouvriers Courseplay en pourcentage du salaire des ouvriers normaux" />
    <text name="COURSEPLAY_SELF_UNLOAD"				   					text="Vider la batteuse" />
    <text name="COURSEPLAY_SELF_UNLOAD_TOOLTIP"							text="La batteuse va vider automatiquement lorsqu'elle est pleine et s'il y a une remorque à proximité" />		
 	<text name="COURSEPLAY_ALLOW_REVERSE_FOR_PATHFINDING_IN_TURNS"	   	text="Marche arrière avec Pathfinding" />
	<text name="COURSEPLAY_ALLOW_REVERSE_FOR_PATHFINDING_IN_TURNS_TOOLTIP"	text="Permet à Pathfinding de faire une manoeuvre incluant une marche arrière (uniquement pour les outils portés)" />
	<!-- Replace marker, do not remove! -->
  </texts>
</l10n><|MERGE_RESOLUTION|>--- conflicted
+++ resolved
@@ -366,11 +366,7 @@
     <text name="input_COURSEPLAY_EDITOR_DELETE_TO_END"					text="Éditeur Courseplay: Supprimer les points jusqu'à la fin" />
     <text name="input_COURSEPLAY_EDITOR_INSERT_WAYPOINT"				text="Éditeur Courseplay: Insérer un point" />
     <text name="input_COURSEPLAY_EDITOR_CYCLE_WAYPOINT_TYPE"			text="Éditeur Courseplay: Changer le type de point" />
-<<<<<<< HEAD
-    <text name="input_COURSEPLAY_TOGGLE_FERTILIZER"						text="CP: Fertilizer of seeder" />
-=======
     <text name="input_COURSEPLAY_TOGGLE_FERTILIZER"						text="CP: Fertilisation au semis" />
->>>>>>> 390cb575
     <text name="COURSEPLAY_EDITOR_NORMAL" 								text="Normal" />
     <text name="COURSEPLAY_EDITOR_WAIT" 								text="Point d'attente" />
     <text name="COURSEPLAY_EDITOR_CROSSING" 							text="Croisement" />
@@ -446,19 +442,11 @@
     <text name="COURSEPLAY_YES_NO_CLICK_TO_SWITCH"					   	text="Cliquez sur un vehicle pour y prendre place" />
 	<text name="COURSEPLAY_PIPE_ALWAYS_UNFOLD"					   		text="Goulotte toujours dépliée" />
 	<text name="COURSEPLAY_YES_NO_PIPE_ALWAYS_UNFOLD"					text="La goulotte de la batteuse se déplie lorsqu'elle est pleine ou qu'elle a terminé son travail. Elle est dans ce cas à l'arrêt et attend une remorque" />
-<<<<<<< HEAD
-  <text name="COURSEPLAY_ENABLE_OPEN_HUD_WITH_MOUSE_GLOBAL"			text="Right click HUD" />
-		<text name="COURSEPLAY_YES_NO_ENABLE_OPEN_HUD_WITH_MOUSE_GLOBAL"	text="Enable/Disable right mouse click to open the HUD (Global)" />
-		<text name="COURSEPLAY_ENABLE_OPEN_HUD_WITH_MOUSE_VEHICLE"			text="Right click HUD" />
-		<text name="COURSEPLAY_YES_NO_ENABLE_OPEN_HUD_WITH_MOUSE_VEHICLE"	text="Enable/Disable right mouse click to open the HUD (current vehicle)" />
-
-=======
 	<text name="COURSEPLAY_ENABLE_OPEN_HUD_WITH_MOUSE_GLOBAL"			text="Clique droit pour ouvrir le HUD" />
 	<text name="COURSEPLAY_YES_NO_ENABLE_OPEN_HUD_WITH_MOUSE_GLOBAL"	text="Permet l'ouverture du HUD avec un clique droit. Ce paramètre s'applique à TOUS les véhicules" />
 	<text name="COURSEPLAY_ENABLE_OPEN_HUD_WITH_MOUSE_VEHICLE"			text="Clique droit pour ouvrir le HUD" />
 	<text name="COURSEPLAY_YES_NO_ENABLE_OPEN_HUD_WITH_MOUSE_VEHICLE"	text="Permet l'ouverture du HUD avec un clique droit. Ce paramètre ne s'applique qu'au véhicule actuel" />
 	
->>>>>>> 390cb575
 	<text name="COURSEPLAY_SHOW_MINI_HUD"								text="Afficher Mini-HUD" />
 	<text name="COURSEPLAY_YES_NO_SHOW_MINI_HUD"						text="Permet l'affichage du Mini-HUD" />
 	<text name="COURSEPLAY_STRAW_ON_HEADLAND"							text="Paille dans les fourrières" />
