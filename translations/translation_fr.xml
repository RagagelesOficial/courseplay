--- conflicted
+++ resolved
@@ -449,18 +449,11 @@
 	<text name="COURSEPLAY_YES_NO_ENABLE_OPEN_HUD_WITH_MOUSE_GLOBAL"	text="Permet l'ouverture du HUD avec un clique droit. Ce paramètre s'applique à TOUS les véhicules" />
 	<text name="COURSEPLAY_ENABLE_OPEN_HUD_WITH_MOUSE_VEHICLE"			text="Clique droit pour ouvrir le HUD" />
 	<text name="COURSEPLAY_YES_NO_ENABLE_OPEN_HUD_WITH_MOUSE_VEHICLE"	text="Permet l'ouverture du HUD avec un clique droit. Ce paramètre ne s'applique qu'au véhicule actuel" />
-<<<<<<< HEAD
-  <text name="COURSEPLAY_ENABLE_VISUAL_WAYPOINTS_TEMPORARY"			text="Pathfinder Waypoints" />
-		<text name="COURSEPLAY_YES_NO_ENABLE_VISUAL_WAYPOINTS_TEMPORARY"	text="Shows Pathfinder Lines" />
-		<text name="COURSEPLAY_HEADLAN_DOVERLAP_PERCENT"					text="Headland Overlap" />
-		<text name="COURSEPLAY_HEADLAN_DOVERLAP_PERCENT_TOOLTIP"			text="Headland Overlap in percent" />
-=======
 	  
 	<text name="COURSEPLAY_ENABLE_VISUAL_WAYPOINTS_TEMPORARY"			text="Afficher la course temporaire" />
 	<text name="COURSEPLAY_ENABLE_VISUAL_WAYPOINTS_TEMPORARY_TOOLTIP"	text="Affiche les points de la course temporaire du Pathfinding et des demi-tours" />
 	<text name="COURSEPLAY_HEADLAND_OVERLAP_PERCENT"					text="Recroisement des fourrières" />
 	<text name="COURSEPLAY_HEADLAND_OVERLAP_PERCENT_TOOLTIP"			text="Recroisement entre les passages de fourrière en pourcentage" />
->>>>>>> 29d3d462
 	
 	<text name="COURSEPLAY_SHOW_MINI_HUD"								text="Afficher Mini-HUD" />
 	<text name="COURSEPLAY_YES_NO_SHOW_MINI_HUD"						text="Permet l'affichage du Mini-HUD" />
