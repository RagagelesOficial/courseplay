<?xml version="1.0" encoding="utf-8" standalone="no" ?>
<l10n>
	<texts>
		<text name="COURSEPLAY_RECORDING_START" 							text="Kursaufzeichnung beginnen" />
		<text name="COURSEPLAY_DRIVER" 										text="Abfahrer" />
		<text name="COURSEPLAY_UNLOADING_DRIVER_START" 						text="Abfahrer starten" />
		<text name="COURSEPLAY_UNLOADING_DRIVER_STOP" 						text="Abfahrer stoppen" />
		<text name="COURSEPLAY_PPC_OFF" 									text="Normaler Modus" />
		<text name="COURSEPLAY_PPC_ON" 										text="Experimenteller Modus" /> <!-- a new driving algorithm using a pure pursuit controller -->
		<text name="COURSEPLAY_AIDRIVER" 									text="KI Fahrer" /> <!-- enable new AI driver -->
		<text name="COURSEPLAY_STOP_AT_LAST_POINT" 							text="Am letzten Wegpunkt o. Trigger warten" />
		<text name="COURSEPLAY_NUMBER_OF_RUNS" 								text="Anzahl der Durchläufe"/>
		<text name="COURSEPLAY_RESET_NUMBER_OF_RUNS" 						text="Durchläufe zurücksetzen"/>
 		<text name="COURSEPLAY_UNLIMITED" 									text="unbegrenzt" />
		<text name="COURSEPLAY_UNLOADING_SIDE" 								text="Abkippseite" />
		<text name="COURSEPLAY_UNLOADING_SIDE_NONE" 						text="automatisch" />
		<text name="COURSEPLAY_LEFT" 										text="links" />
		<text name="COURSEPLAY_RIGHT" 										text="rechts" />
		<text name="COURSEPLAY_CENTER" 										text="hinten" />
		<text name="COURSEPLAY_UNLOADING_DRIVER_SEND_HOME" 					text="Abfahrer wegschicken" />
		<text name="COURSEPLAY_REQUEST_UNLOADING_DRIVER" 					text="Abfahrer rufen" />
		<text name="COURSEPLAY_UNLOADING_DRIVER_REQUESTED" 					text="Abfahrer gerufen" />
		<text name="COURSEPLAY_START_COURSE" 								text="Abfahrer einstellen" />
		<text name="COURSEPLAY_STOP_COURSE" 								text="Abfahrer entlassen" />
		<text name="COURSEPLAY_MODE_1" 										text="Typ: Abfahrer (Beladung am Startpunkt)" />
		<text name="COURSEPLAY_MODE_2" 										text="Typ: kombiniert (Drescher abtanken und abfahren)" />
		<text name="COURSEPLAY_MODE_3" 										text="Typ: Überladewagen (Drescher abtanken)" />
		<text name="COURSEPLAY_MODE_4" 										text="Typ: Düngen und Säen" />
		<text name="COURSEPLAY_MODE_5" 										text="Typ: Überführung (Route abfahren)" />
		<text name="COURSEPLAY_MODE_6" 										text="Typ: Feldarbeit" />
		<text name="COURSEPLAY_MODE_7" 										text="Typ: Drescher fährt selbst abtanken" />
		<text name="COURSEPLAY_MODE_8" 										text="Typ: Feldversorgung" />
		<text name="COURSEPLAY_MODE_9" 										text="Typ: Schaufel befüllen und entleeren" />
		<text name="COURSEPLAY_MODE_10" 									text="Typ: Bunkersilo befüllen und verdichten" />
		<text name="COURSEPLAY_CONTINUE" 									text="weiterfahren" />
		<text name="COURSEPLAY_CLEAR_COURSE" 								text="Wegpunkte löschen" />
		<text name="COURSEPLAY_DRIVE_NOW" 									text="Sofort abfahren" />
		<text name="COURSEPLAY_DRIVE_ON_AT" 								text="Abfahren bei:" />
		<text name="UNKNOWN" 												text="unbekannt" />
		<text name="COURSEPLAY_HEADLAND_DIRECTION"							text="Vorgewende Richtung" />
		<text name="COURSEPLAY_HEADLAND_BEFORE_AFTER"						text="Vorgewende vor/nach Feldkurs" />
		<text name="COURSEPLAY_GENERATE_FIELD_COURSE"						text="Generiere Feldkurs" />
		<text name="COURSEPLAY_MULTI_TOOLS"					 				text="Fahrzeuge auf selbem Kurs" />
		<text name="COURSEPLAY_DISTANCE" 									text="Entfernung" />
		<text name="COURSEPLAY_WAITING_TIME" 								text="Haltezeit" />
		<text name="COURSEPLAY_MINUTES" 									text="%d Min" />
		<text name="COURSEPLAY_SECONDS" 									text="%d Sek" />
		<text name="COURSEPLAY_UNIT_METER" 									text="m" />
		<text name="COURSEPLAY_COURSE_NAME" 								text="Name des Kurses:" />
		<text name="COURSEPLAY_FOLDER_NAME" 								text="Name des Ordners:" />
		<text name="COURSEPLAY_FILTER_COURSES" 								text="Kurse suchen:" />
		<text name="COURSEPLAY_BUTTON_RETURN" 								text="ENTER" />
		<text name="COURSEPLAY_BUTTON_ESC" 									text="ESC" />
		<text name="COURSEPLAY_CANCEL_WITH" 								text="Abbrechen mit %s" />
		<text name="COURSEPLAY_SAVE_COURSE_WITH" 							text="Kurs speichern mit %s" />
		<text name="COURSEPLAY_SAVE_FOLDER_NAME_WITH" 						text="Ordner speichern mit %s" />
		<text name="COURSEPLAY_FILTER_COURSE_WITH" 							text="Kurse suchen mit %s" />
		<text name="COURSEPLAY_COURSES_FILTER_TITLE" 						text="Kurse mit %q:" />
		<text name="COURSEPLAY_LOAD_COURSE" 						 		text="Kurs laden/mit aktuellem Kurs zusammenfügen" />
		<text name="COURSEPLAY_APPEND_COURSE" 						 		text="Kurs anhängen" />
		<text name="COURSEPLAY_MOVE_TO_FOLDER" 						 		text="In einen Ordner verschieben" />
		<text name="COURSEPLAY_DELETE_COURSE" 						 		text="Kurs/Ordner löschen" />
		<text name="COURSEPLAY_CREATE_FOLDER" 								text="Neuen Ordner erstellen" />
		<text name="COURSEPLAY_SEARCH_FOR_COURSES_AND_FOLDERS" 				text="Nach Kursen und Ordnern suchen" />
		<text name="COURSEPLAY_DEACTIVATE_FILTER" 							text="Filter aufheben" />
		<text name="COURSEPLAY_REACHED_OVERLOADING_POINT" 					text="hat Überladepunkt erreicht." />
		<text name="COURSEPLAY_SAVE_PIPE_POSITION" 					    	text="Rohrposition speichern" />
		<text name="COURSEPLAY_MOVE_PIPE_TO_POSITION"						text="Rohrposition anfahren" />
		<text name="COURSEPLAY_REACHED_WAITING_POINT" 						text="hat Wartepunkt erreicht" />
		<text name="COURSEPLAY_REACHED_END_POINT" 							text="hat den Trigger/das Ende der Route erreicht" />
		<text name="COURSEPLAY_REACHED_END_POINT_MODE_1" 					text="Transport beendet." />
		<text name="COURSEPLAY_REACHED_END_POINT_MODE_8" 					text="Flüssigkeitstransport beendet." />
		<text name="COURSEPLAY_WORK_END" 									text="hat die Aufgabe erledigt." />
		<text name="COURSEPLAY_NEEDS_UNLOADING" 							text=": Gerät muss entladen werden." />
		<text name="COURSEPLAY_NEEDS_REFILLING" 							text=": Gerät muss aufgefüllt werden" />
		<text name="COURSEPLAY_UNLOADING_BALES" 							text="Ballen werden entladen." />
		<text name="COURSEPLAY_IS_IN_TRAFFIC" 								text="Steckt im Verkehr fest" />
		<text name="COURSEPLAY_TIPTRIGGER_REACHED" 							text="Abladestelle erreicht" />
		<text name="COURSEPLAY_LAST_VAILD_TIP_DIST" 						text="Abstand z. Abladepunkt" />
		<text name="COURSEPLAY_LOADING_AMOUNT" 								text="Wird beladen: %d von %d" />
		<text name="COURSEPLAY_WAYPOINT_MODE" 								text="Wegpunkte anzeigen" />
		<text name="COURSEPLAY_PATHFINDING" 								text="Fruchtumfahrung" />
		<text name="COURSEPLAY_PLOW_FIELD_EDGE" 							text="Pflüge über Feldbegrenzung" />
		<text name="COURSEPLAY_ALIGNMENT_WAYPOINT" 							text="1.Punkt gerade anfahren" />
		<text name="COURSEPLAY_COMBINE_OFFSET_HORIZONTAL" 					text="seitl. Abstand:" />
		<text name="COURSEPLAY_START_AT" 									text="Start bei:" />
		<text name="COURSEPLAY_TURN_ON_FIELD"								text="Wende auf dem Feld:" />
		<text name="COURSEPLAY_OPPOSITE_TURN_DIRECTION"			 			text="Entgegengesetzt wenden" />
		<text name="COURSEPLAY_OPPOSITE_TURN_AT_END"			 			text="letzte Bahn" />
		<text name="COURSEPLAY_OPPOSITE_TURN_WHEN_POSSIBLE"		 			text="wenn möglich" />
		<text name="COURSEPLAY_TURN_RADIUS" 								text="Wendekreis:" />
		<text name="COURSEPLAY_COMBINE_OFFSET_VERTICAL" 					text="vertik. Abstand:" />
		<text name="COURSEPLAY_COMBINE" 									text="Drescher" />
		<text name="COURSEPLAY_NONE" 										text="keiner" />
		<text name="COURSEPLAY_CHOOSE_COMBINE" 								text="Drescher wählen:" />
		<text name="COURSEPLAY_COMBINE_SEARCH_MODE" 						text="Dreschersuche:" />
		<text name="COURSEPLAY_CURRENT" 									text="Aktuell:" />
		<text name="COURSEPLAY_AUTOMATIC_SEARCH" 							text="automatisch finden" />
		<text name="COURSEPLAY_MANUAL_SEARCH" 								text="manuell zuweisen" />
		<text name="COURSEPLAY_SEARCH_COMBINE_ON_FIELD" 					text="Drescher suchen auf Feld %s" />
		<text name="COURSEPLAY_COPY_COURSE" 								text="Kurs kopieren:" />
		<text name="COURSEPLAY_VEHICLE" 									text="Fahrzeug" />
		<text name="COURSEPLAY_TEMP_COURSE" 								text="temporärer Kurs" />
		<text name="COURSEPLAY_SPEED_TURN" 									text="Wendemanöver:" />
		<text name="COURSEPLAY_SPEED_FIELD" 								text="Auf dem Feld:" />
		<text name="COURSEPLAY_SPEED_MAX" 									text="Auf der Straße:" />
		<text name="COURSEPLAY_SPEED_REVERSING" 							text="Rückwärts:" />
		<text name="COURSEPLAY_MAX_SPEED_MODE" 								text="Geschwindigkeit:" />
		<text name="COURSEPLAY_MAX_SPEED_MODE_RECORDING" 					text="wie beim einfahren" />
		<text name="COURSEPLAY_MAX_SPEED_MODE_MAX" 							text="maximale Geschwindigkeit" />
		<text name="COURSEPLAY_MAX_SPEED_MODE_AUTOMATIC" 					text="automatisch (vom Kurs, max. %s)" />
		<text name="COURSEPLAY_NO_COURSE_LOADED" 							text="kein Kurs geladen" />
		<text name="COURSEPLAY_WARNING_LIGHTS" 								text="Warnleuchten:" />
		<text name="COURSEPLAY_WARNING_LIGHTS_MODE_0" 						text="ausgeschaltet" />
		<text name="COURSEPLAY_WARNING_LIGHTS_MODE_1" 						text="RUL (auf der Straße)" />
		<text name="COURSEPLAY_WARNING_LIGHTS_MODE_2" 						text="RUL &amp; Warnblinker (auf der Straße)" />
		<text name="COURSEPLAY_WARNING_LIGHTS_MODE_3" 						text="Rundumleuchten (immer)" />
		<text name="COURSEPLAY_PAGE_TITLE_CP_CONTROL" 						text="Abfahrhelfer Steuerung" />
		<text name="COURSEPLAY_PAGE_TITLE_COMBINE_CONTROLS" 				text="Drescher steuern" />
		<text name="COURSEPLAY_PAGE_TITLE_MANAGE_COURSES" 					text="Kurse verwalten" />
		<text name="COURSEPLAY_PAGE_TITLE_CHOOSE_FOLDER" 					text="Ordner auswählen" />
		<text name="COURSEPLAY_PAGE_TITLE_COMBI_MODE" 						text="Fahrzeugspezifische Einstellungen " />
		<text name="COURSEPLAY_PAGE_TITLE_MANAGE_COMBINES" 					text="Drescher verwalten" />
		<text name="COURSEPLAY_PAGE_TITLE_SPEEDS" 							text="Geschwindigkeiten" />
		<text name="COURSEPLAY_PAGE_TITLE_DRIVING_SETTINGS" 				text="Allgemeine Fahreinstellungen" />
		<text name="COURSEPLAY_PAGE_TITLE_GENERAL_SETTINGS" 				text="Allgemeine Einstellungen" />
		<text name="COURSEPLAY_COMBINE_IS_TURNING" 							text="Drescher wendet" />
		<text name="COURSEPLAY_NO_WORK_AREA" 								text="Kein Arbeitsbereich in diesem Kurs" />
		<text name="COURSEPLAY_COMBINED_COURSES" 							text="kombinierte Kurse" />
		<text name="COURSEPLAY_DRIVE_BEHIND_COMBINE" 						text="fahre hinter Drescher" />
		<text name="COURSEPLAY_DRIVE_NEXT_TO_COMBINE" 						text="fahre neben Drescher" />
		<text name="COURSEPLAY_DRIVE_TO_COMBINE" 							text="fahre zu Drescher" />
		<text name="COURSEPLAY_COMBINE_WANTS_ME_TO_STOP" 					text="Drescher sagt ich soll anhalten" />
		<text name="COURSEPLAY_WAITING_TILL_WAITING_POSITION_IS_FREE" 		text="Warte bis die Warteposition frei ist" />
		<text name="COURSEPLAY_TURNING_TO_COORDS" 							text="wende in Richtung Koordinaten %d %d" />
		<text name="COURSEPLAY_DRIVE_TO_WAYPOINT" 							text="fahre zu Wegpunkt %d %d" />
		<text name="COURSEPLAY_WAITING_FOR_FILL_LEVEL" 						text="Warte bis Füllstand erreicht ist (%s %ds)" />
		<text name="COURSEPLAY_NO_COMBINE_IN_REACH" 						text="Kein Drescher in Reichweite" />
		<text name="COURSEPLAY_WAITING_FOR_COMBINE_TURNED" 					text="Warte bis Drescher gewendet hat" />
		<text name="COURSEPLAY_WAITING_FOR_WAYPOINT" 						text="Warte auf neuen Wegpunkt" />
		<text name="COURSEPLAY_FOLLOWING_TRACTOR" 							text="Fahre hinter Traktor" />
		<text name="COURSEPLAY_SHOULD_BE_REFUELED" 							text="sollte aufgetankt werden" />
		<text name="COURSEPLAY_MUST_BE_REFUELED" 							text="muss aufgetankt werden" />
		<text name="COURSEPLAY_IS_BEING_REFUELED" 							text="wird aufgetankt" />
		<text name="COURSEPLAY_IS_BEING_WEIGHED" 							text="wird gewogen" />
		<text name="COURSEPLAY_WAITING_POINTS_TOO_MANY" 					text="Zu viele Wartepunkte! Nur %d erlaubt." />
		<text name="COURSEPLAY_WAITING_POINTS_TOO_FEW" 						text="Zu wenig Wartepunkte! %d benötigt." />
		<text name="COURSEPLAY_UNLOADING_POINTS_TOO_MANY" 					text="Zu viele Entladepunkte! Nur %d erlaubt." />
		<text name="COURSEPLAY_UNLOADING_POINTS_TOO_FEW"					text="Zu wenige Entladepunkte! %d benötigt." />
		<text name="COURSEPLAY_WRONG_TRAILER" 								text="falscher Trailer für diesen Modus" />
		<text name="COURSEPLAY_WRONG_TOOL" 									text="falsches Gerät für diesen Modus" />
		<text name="COURSEPLAY_MODE_NOT_SUPPORTED_FOR_VEHICLETYPE" 			text="Dieser Fahrzeugtyp wird in diesem Modus nicht unterstützt." />
		<text name="COURSEPLAY_WEATHER_WARNING" 							text="wartet auf besseres Wetter" />
		<text name="COURSEPLAY_LANE_OFFSET" 								text="Bahnversatz" />
		<text name="COURSEPLAY_TOOL_OFFSET_X" 								text="Gerät-Versatz (seitlich)" />
		<text name="COURSEPLAY_TOOL_OFFSET_Z" 								text="Gerät-Versatz (längs)" />
		<text name="COURSEPLAY_LOAD_UNLOAD_OFFSET_X" 						text="Lade/Entlade- Versatz(seitlich)" />
		<text name="COURSEPLAY_LOAD_UNLOAD_OFFSET_Z" 						text="Lade/Entlade- Versatz(längs)" />
		<text name="COURSEPLAY_FRONT" 										text="vorne" />
		<text name="COURSEPLAY_BACK" 										text="hinten" />
		<text name="COURSEPLAY_WORK_WIDTH" 									text="Arbeitsbreite" />
		<text name="COURSEPLAY_WATER_WARNING" 								text="möchte baden gehen" />
		<text name="COURSEPLAY_OPEN_HUD_MODE" 								text="Courseplay öffnen:" />
		<text name="COURSEPLAY_DEBUG_CHANNELS" 								text="Debug-Channels" />
		<text name="COURSEPLAY_PAGE_TITLE_COURSE_GENERATION" 				text="Kursgenerierung" />
		<text name="COURSEPLAY_ADVANCED_COURSE_GENERATOR_SETTINGS" 			text="Erweiterter Kursgenerator" />
        <text name="COURSEPLAY_STARTING_LOCATION" 							text="Startposition" />
        <text name="COURSEPLAY_ENDING_LOCATION" 							text="Endposition" />
		<text name="COURSEPLAY_STARTING_DIRECTION" 							text="Startrichtung" />
		<text name="COURSEPLAY_RETURN_TO_FIRST_POINT" 						text="Am Startpunkt enden" />
		<text name="COURSEPLAY_CORNER_1" 									text="Südwest" />
		<text name="COURSEPLAY_CORNER_2" 									text="Nordwest" />
		<text name="COURSEPLAY_CORNER_3" 									text="Nordost" />
		<text name="COURSEPLAY_CORNER_4" 									text="Südost" />
		<text name="COURSEPLAY_CORNER_5" 									text="aktuelle Fahrzeugposition" />
		<text name="COURSEPLAY_CORNER_6" 									text="letzte Fahrzeugposition" />
		<text name="COURSEPLAY_CORNER_7" 									text="Süd-West" />
		<text name="COURSEPLAY_CORNER_8" 									text="Nord-West" />
		<text name="COURSEPLAY_CORNER_9" 									text="Nord-Ost " />
		<text name="COURSEPLAY_CORNER_10" 									text="Süd-Ost" />
		<text name="COURSEPLAY_CORNER_11" 									text="Wähle Position auf Karte aus" />
		<text name="COURSEPLAY_CLICK_MAP_TO_SELECT_FIELD" 	 				text="(Feld auf Karte anklicken um es auszuwählen)" />
		<text name="COURSEPLAY_CLICK_MAP_TO_SET_STARTING_POSITION"	 		text="(Position auf Karte anklicken für Startposition)" />
		<text name="COURSEPLAY_START_WORKING_ON" 			            	text="Arbeit beginnen auf" />
		<text name="COURSEPLAY_UP_DOWN_ROWS"     			            	text="Feldreihen" />
		<text name="COURSEPLAY_SKIP_ROWS"     			                	text="überspringe Reihen" />
		<text name="COURSEPLAY_HEADLAND_PASSES" 				        	text="Vorgewende-Bahnen" />
		<text name="COURSEPLAY_HEADLAND_CORNERS" 				        	text="Vorgewende Ecken" />
		<text name="COURSEPLAY_HEADLAND_CLOCKWISE" 				        	text="im Uhrzeigersinn" />
		<text name="COURSEPLAY_HEADLAND_COUNTERCLOCKWISE" 					text="gegen den Uhrzeigersinn" />
		<text name="COURSEPLAY_HEADLAND_MODE_NONE"   				    	text="Keins" />
		<text name="COURSEPLAY_HEADLAND_MODE_NORMAL" 				    	text="Rundherum" />
		<text name="COURSEPLAY_HEADLAND_MODE_NARROW_FIELD" 					text="Enges Feld" />
		<text name="COURSEPLAY_HEADLAND_MODE_TWO_SIDE" 				 		text="Kurze Seiten" />
		<text name="COURSEPLAY_DIRECTION_1" 								text="Norden" />
		<text name="COURSEPLAY_DIRECTION_2" 								text="Osten" />
		<text name="COURSEPLAY_DIRECTION_3" 								text="Süden" />
		<text name="COURSEPLAY_DIRECTION_4" 								text="Westen" />
		<text name="COURSEPLAY_DIRECTION_5" 								text="Automatisch" />
		<text name="COURSEPLAY_DIRECTION_6" 								text="längste Kante" />
		<text name="COURSEPLAY_DIRECTION_7" 								text="Manuell" />
        <text name="COURSEPLAY_DIRECTION_N"                             	text="N"/>
        <text name="COURSEPLAY_DIRECTION_NNE"                           	text="NNE"/>
        <text name="COURSEPLAY_DIRECTION_NE"                            	text="NE"/>
        <text name="COURSEPLAY_DIRECTION_ENE"                           	text="ENE"/>
        <text name="COURSEPLAY_DIRECTION_E"                             	text="E"/>
        <text name="COURSEPLAY_DIRECTION_ESE"                           	text="ESE"/>
        <text name="COURSEPLAY_DIRECTION_SE"                            	text="SE"/>
        <text name="COURSEPLAY_DIRECTION_SSE"                           	text="SSE"/>
        <text name="COURSEPLAY_DIRECTION_S"                             	text="S"/>
        <text name="COURSEPLAY_DIRECTION_SSW"                           	text="SSW"/>
        <text name="COURSEPLAY_DIRECTION_SW"                            	text="SW"/>
        <text name="COURSEPLAY_DIRECTION_WSW"                           	text="WSW"/>
        <text name="COURSEPLAY_DIRECTION_W"                             	text="W"/>
        <text name="COURSEPLAY_DIRECTION_WNW"                           	text="WNW"/>
        <text name="COURSEPLAY_DIRECTION_NW"                            	text="NW"/>
        <text name="COURSEPLAY_DIRECTION_NNW"                           	text="NNW"/>
        <text name="COURSEPLAY_COURSE_SUBOPTIMAL"                       	text="Der Kurs wurde erfolgreich generiert,kann jedoch aufgrund seiner Richtungseinstellungen zu Problemen beim Befahren führen"/>
		<text name="COURSEPLAY_HEADLAND" 									text="Vorgewende" />
		<text name="COURSEPLAY_BYPASS_ISLANDS"  							text="Feldinseln umfahren" />
        <text name="COURSEPLAY_ISLAND_BYPASS_MODE_NONE"  					text="deaktiviert" />
        <text name="COURSEPLAY_ISLAND_BYPASS_MODE_SIMPLE"  					text="einfach" /> <!-- just move existing waypoints out of the island -->
        <text name="COURSEPLAY_ISLAND_BYPASS_MODE_CIRCLE"  					text="ganzer Kreis" /> <!-- drive a full circle around the island when first bypassing -->
		<text name="COURSEPLAY_HEADLAND_CORNER_TYPE_SMOOTH"  				text="weich" />
		<text name="COURSEPLAY_HEADLAND_CORNER_TYPE_SHARP"  				text="scharf"/>
		<text name="COURSEPLAY_HEADLAND_CORNER_TYPE_ROUND"  				text="rund" />
		<text name="COURSEPLAY_HEADLAND_REVERSE_MANEUVER_TYPE"				text="Vorgewende Eckmanöver"/>
		<text name="COURSEPLAY_HEADLAND_REVERSE_MANEUVER_TYPE_STRAIGHT"		text="rückwärts gerade" />
		<text name="COURSEPLAY_HEADLAND_REVERSE_MANEUVER_TYPE_CURVE"		text="rückwärts lenkend" />
		<text name="COURSEPLAY_CENTER_MODE"									text="Feldmitte (experimental)" />
		<text name="COURSEPLAY_CENTER_MODE_UP_DOWN"							text="hoch/runter" />
		<text name="COURSEPLAY_CENTER_MODE_CIRCULAR"						text="kreisförmig" />
		<text name="COURSEPLAY_CENTER_MODE_SPIRAL"						    text="spiralförmig" />
		<text name="COURSEPLAY_ACTIVATED" 									text="aktiviert" />
		<text name="COURSEPLAY_NAME_ONLY" 									text="nur Name" />
		<text name="COURSEPLAY_NAME_AND_COURSE" 							text="Name und Kurs" />
		<text name="COURSEPLAY_DEACTIVATED" 								text="deaktiviert" />
		<text name="COURSEPLAY_RIDGEMARKERS" 								text="Spurreißer" />
		<text name="COURSEPLAY_YES_NO_RIDGEMARKERS"							text="Spurreißer an/aus" />
		<text name="COURSEPLAY_UNLOADING_ON_FIELD" 							text="Abladen auf dem Feld" />
		<text name="COURSEPLAY_AUTOMATIC" 									text="automatisch" />
		<text name="COURSEPLAY_MANUAL" 										text="manuell" />
		<text name="COURSEPLAY_TURN_MANEUVER" 								text="Wendemanöver:" />
		<text name="COURSEPLAY_START" 										text="Starten" />
		<text name="COURSEPLAY_FINISH" 										text="Beenden" />
		<text name="COURSEPLAY_NO_VALID_COURSE" 							text="Kein gültiger Kurs geladen" />
		<text name="COURSEPLAY_FERTILIZERFUNCTION"							text="Düngefunktion der Sämaschine" />
		<text name="COURSEPLAY_COMBINE_CONVOY"						 		text="Fahrzeugverband" />
		<text name="COURSEPLAY_CONVOY_MAX_DISTANCE"					 		text="maximale Entfernung" />
		<text name="COURSEPLAY_CONVOY_MIN_DISTANCE"						 	text="minmale Entfernung" />
		<text name="COURSEPLAY_COMBINE_IN_FRUIT"							text="Drescher-Rohr ist in der Frucht" />
		<text name="COURSEPLAY_MODESPECIFIC_SETTINGS"						text="Modusabhängige Einstellungen" />
		
		<!-- shovel stuff -->
		<text name="COURSEPLAY_SHOVEL_NOT_FOUND" 							text="keine Schaufel vorhanden" />
		<text name="COURSEPLAY_SHOVEL_POSITIONS" 							text="Schaufelstellung" />
		<text name="COURSEPLAY_SHOVEL_POSITIONS_MISSING" 					text="Es fehlen Schaufelstellungen" />
		<text name="COURSEPLAY_SHOVEL_LOADING_POSITION" 					text='Position "Beladen"' />
		<text name="COURSEPLAY_SHOVEL_TRANSPORT_POSITION" 					text='Position "Transport"' />
		<text name="COURSEPLAY_SHOVEL_PRE_UNLOADING_POSITION" 				text='Position "vor Abladen"' />
		<text name="COURSEPLAY_SHOVEL_UNLOADING_POSITION" 					text='Position "Abladen"' />
		<text name="COURSEPLAY_SHOVEL_SAVE_LOADING_POSITION" 				text="Beladeposition speichern" />
		<text name="COURSEPLAY_SHOVEL_SAVE_TRANSPORT_POSITION" 				text="Transportposition speichern" />
		<text name="COURSEPLAY_SHOVEL_SAVE_PRE_UNLOADING_POSITION" 			text="Vor Abladeposition speichern" />
		<text name="COURSEPLAY_SHOVEL_SAVE_UNLOADING_POSITION" 				text="Abladeposition speichern" />
		<text name="COURSEPLAY_SHOVEL_MOVE_TO_LOADING_POSITION" 			text="Beladeposition setzen" />
		<text name="COURSEPLAY_SHOVEL_MOVE_TO_TRANSPORT_POSITION" 			text="Transportposition setzen" />
		<text name="COURSEPLAY_SHOVEL_MOVE_TO_PRE_UNLOADING_POSITION" 		text="Vor Abladeposition setzen" />
		<text name="COURSEPLAY_SHOVEL_MOVE_TO_UNLOADING_POSITION" 			text="Abladeposition setzen" />
		<text name="COURSEPLAY_SHOVEL_STOP_AND_GO" 							text="Stop &amp; Go Laden" />

		<text name="COURSEPLAY_START_AT_POINT" 								text="Kurs beginnen am" />
		<text name="COURSEPLAY_NEAREST_POINT" 								text="naheliegendsten Wegpunkt" />
		<text name="COURSEPLAY_FIRST_POINT" 								text="ersten Wegpunkt" />
		<text name="COURSEPLAY_CURRENT_POINT" 								text="aktuellen Wegpunkt" />
		<text name="COURSEPLAY_NEXT_POINT" 							 		text="nächsten passenden Wegpunkt" />
		<text name="COURSEPLAY_UNLOAD" 										text="Unloading" />
		<text name="COURSEPLAY_FIELD_EDGE_PATH" 							text="Feldrandkurs" />
		<text name="COURSEPLAY_FIELD" 										text="Feld" />
		<text name="COURSEPLAY_CURRENTLY_LOADED_COURSE" 					text="(aktuell geladener Kurs)" />
		<text name="COURSEPLAY_FIELD_SCAN_IN_PROGRESS" 						text="Feldscan läuft" />
		<text name="COURSEPLAY_SCANNING_FIELD_NMB" 							text="Scanne Feld %d/%d" />
		<text name="COURSEPLAY_HOSEMISSING" 								text="Schlauch fehlt - Befüllung abgebrochen" />
		<text name="COURSEPLAY_SYMMETRIC_LANE_CHANGE" 						text="Symmetrischer Bahnwechsel" />
		<text name="COURSEPLAY_UNLOADING_DRIVER_PRIORITY" 					text="Abfahrer-Priorität" />
		<text name="COURSEPLAY_FILLEVEL" 									text="Füllstand" />
		<text name="COURSEPLAY_PICKUP_JAMMED" 								text=": Pickup ist verstopft" />
		<text name="COURSEPLAY_BALER_NEEDS_NETS" 							text=": Presse braucht neue Wickelnetze" />
		<text name="COURSEPLAY_SCAN_CURRENT_FIELD_EDGES" 					text="Aktuellen Feldrandkurs berechnen" />
		<text name="COURSEPLAY_CURRENT_FIELD_EDGE_PATH_NUMBER" 				text="Feldrandkurs-Nummer" />
		<text name="COURSEPLAY_ADD_CUSTOM_FIELD_EDGE_PATH_TO_LIST" 			text="Feldrandkurs %d zur Liste hinzufügen" />
		<text name="COURSEPLAY_OVERWRITE_CUSTOM_FIELD_EDGE_PATH_IN_LIST"	text="Feldrandkurs %d in Liste überschreiben" />
		<text name="COURSEPLAY_USER" 										text="Nutzer" />
		<text name="COURSEPLAY_DAMAGE_SHOULD_BE_REPAIRED" 					text="sollte repariert werden" />
		<text name="COURSEPLAY_DAMAGE_MUST_BE_REPAIRED" 					text="muss repariert werden" />
		<text name="COURSEPLAY_DAMAGE_IS_BEING_REPAIRED" 					text="wird repariert" />
		<text name="COURSEPLAY_COVER_HANDLING" 								text="Planen" />
		<text name="COURSEPLAY_REMOVEACTIVECOMBINEFROMTRACTOR" 				text="Drescher-Zuordnung entfernen" />
		<text name="COURSEPLAY_STOP_DURING_UNLOADING" 						text="Während dem Abladen anhalten" />
		<text name="COURSEPLAY_SLIPPING_WARNING" 							text=": durchdrehende Reifen" />
		<text name="COURSEPLAY_REFILL_UNTIL_PCT" 							text="Auffüllen bis:" />
		<text name="COURSEPLAY_BGA_IS_FULL" 								text=": Bunkersilo ist voll!" />
		<text name="COURSEPLAY_FARM_SILO_NO_FILLTYPE" 						text="Farmsilo hat den ausgewählten Fülltyp nicht" />
		<text name="COURSEPLAY_FARM_SILO_FILL_TYPE" 						text="Farmsilo-Befüllung:" />
		<text name="COURSEPLAY_FARM_SILO_IS_EMPTY" 							text="Farmsilo ist leer! warte auf mehr." />
		<text name="COURSEPLAY_FARM_SILO_IS_FULL" 							text=":Farmsilo ist voll. Fahre mit nächstem fort." />
		<text name="COURSEPLAY_STARTING_UP_TOOL" 							text="%s startet" />
		<text name="COURSEPLAY_SEARCH_FOR_FIRST_WAYPOINT" 					text="Nach erstem Wegpunkt suchen" />
		<text name="COURSEPLAY_SAVE_CURRENT_COURSE" 						text="Aktuellen Kurs speichern" />
		<text name="COURSEPLAY_RECORDING_STOP" 								text="Aufnahme beenden" />
		<text name="COURSEPLAY_RECORDING_PAUSE" 							text="Aufnahme pausieren" />
		<text name="COURSEPLAY_RECORDING_PAUSE_RESUME" 						text="Aufnahme fortsetzen" />
		<text name="COURSEPLAY_RECORDING_DELETE" 							text="Letzten Wegpunkt löschen" />
		<text name="COURSEPLAY_RECORDING_SET_WAIT" 							text="Wartepunkt setzen" />
		<text name="COURSEPLAY_RECORDING_SET_UNLOAD" 						text="Abladepunkt setzen" />
		<text name="COURSEPLAY_RECORDING_SET_CROSS" 						text="Kreuzungspunkt setzen" />
		<text name="COURSEPLAY_RECORDING_TURN_START" 						text="Wendemanöver beginnen" />
		<text name="COURSEPLAY_RECORDING_TURN_END" 							text="Wendemanöver beenden" />
		<text name="COURSEPLAY_RECORDING_REVERSE_START" 					text="Rückwärtsfahren beginnen" />
		<text name="COURSEPLAY_RECORDING_REVERSE_STOP" 						text="Rückwärtsfahren beenden" />
		<text name="COURSEPLAY_RECORDING_ADD_SPLIT_POINTS"					text="Zwischenpunkte hinzufügen" />
		<text name="COURSEPLAY_INGAMEMAP_ICONS_SHOWTEXT" 					text="Karten-Icons: Text anzeigen" />
		<text name="COURSEPLAY_DRIVECONTROL" 								text="Drive Control Einstellung" />
		<text name="COURSEPLAY_DRIVECONTROL_MODE_0" 						text="automatisch" />
		<text name="COURSEPLAY_DRIVECONTROL_MODE_1" 						text="4WD an" />
		<text name="COURSEPLAY_DRIVECONTROL_MODE_2" 						text="4WD an &amp; Vorderachssperrdiff auf dem Feld" />
		<text name="COURSEPLAY_DRIVECONTROL_MODE_3" 						text="4WD an &amp; Hinterachssperrdiff auf dem Feld" />
		<text name="COURSEPLAY_DRIVECONTROL_MODE_4" 						text="4WD an &amp; Sperrdifferential auf den Feld" />
		<text name="COURSEPLAY_YES_NO_FIELDSCAN" 							text="Möchtest du dass die Felder automatisch gescannt werden?" />
		<text name="COURSEPLAY_YES_NO_WAGES" 								text="Möchtest du Löhne für deine Fahrer aktivieren?" />
		<text name="COURSEPLAY_SEEDUSAGECALCULATOR" 						text="Saatgut-Rechner" />
		<text name="COURSEPLAY_SEEDUSAGECALCULATOR_FIELD" 					text="Feld: %d (%s %s)" />
		<text name="COURSEPLAY_SEEDUSAGECALCULATOR_SEEDTYPE" 				text="Saattyp: %s" />
		<text name="COURSEPLAY_SEEDUSAGECALCULATOR_USAGE" 					text="Verbrauch: %s %s (%s)" />
		<text name="COURSEPLAY_SEEDUSAGECALCULATOR_TRIM" 					text="···" />																
		<text name="COURSEPLAY_VISUALWAYPOINTS_STARTEND"					text="Start- und Endpunkte anzeigen/verstecken" />
		<text name="COURSEPLAY_VISUALWAYPOINTS_ALL"							text="Alle Punkte anzeigen/verstecken" />
		<text name="COURSEPLAY_VISUALWAYPOINTS_CROSSING"					text="Kreuzungspunkte anzeigen/verstecken" />
		<text name="COURSEPLAY_HUD_OPEN" 									text="Courseplay HUD öffnen" />
		<text name="COURSEPLAY_HUD_CLOSE" 									text="Courseplay HUD schließen" />
		<text name="COURSEPLAY_FUNCTIONS" 									text="Courseplay-Funktionen" />
		<text name="input_COURSEPLAY_MODIFIER" 								text="CP: Modifikator" />
		<text name="input_COURSEPLAY_MENU_ACCEPT_SECONDARY" 				text="CP: sekundäres Menü-Akzeptieren" />
		<text name="input_COURSEPLAY_HUD" 									text="CP: HUD öffnen/schließen" />
		<text name="input_COURSEPLAY_START_STOP" 							text="CP: Abfahrer einstellen/entlassen" />
		<text name="input_COURSEPLAY_CANCELWAIT" 							text="CP: weiterfahren" />
		<text name="input_COURSEPLAY_DRIVENOW" 								text="CP: sofort abfahren" />
		<text name="input_COURSEPLAY_STOP_AT_END" 							text="CP: Warten am letzten Wegpunkt oder Trigger" />
		<text name="input_COURSEPLAY_NEXTMODE" 								text="CP: nächster Modus" />
		<text name="input_COURSEPLAY_PREVMODE" 								text="CP: voriger Modus" />
		<text name="input_COURSEPLAY_MOUSEACTION_PRIMARY" 					text="CP: Maus-Aktion" />
		<text name="input_COURSEPLAY_MOUSEACTION_SECONDARY" 				text="CP: sekundäre Maus-Aktion" />
		<text name="input_COURSEPLAY_DEBUG_MARKER"			 				text="CP: platziere Debug-Markierung in Log" />
		<text name="input_COURSEPLAY_SHOVEL_MOVE_TO_LOADING_POSITION" 		text='CP: Schaufel auf Position Beladen setzen' />
		<text name="input_COURSEPLAY_SHOVEL_MOVE_TO_TRANSPORT_POSITION" 	text='CP: Schaufel auf Position Transport setzen' />
		<text name="input_COURSEPLAY_SHOVEL_MOVE_TO_PRE_UNLOADING_POSITION"	text='CP: Schaufel auf Position vor Abladen setzen' />
		<text name="input_COURSEPLAY_SHOVEL_MOVE_TO_UNLOADING_POSITION" 	text='CP: Schaufel auf Position Abladen setzen' />
		
		<text name="input_COURSEPLAY_EDITOR_TOGGLE"							text="CP Editor: Ein Aus" />
		<text name="input_COURSEPLAY_EDITOR_UNDO"							text="CP Editor: Rueckgaengig" />
		<text name="input_COURSEPLAY_EDITOR_SAVE"							text="CP Editor: Kursaenderung speichern" />
		<text name="input_COURSEPLAY_EDITOR_SPEED_INCREASE"					text="CP Editor: Geschwindigkeit erhoehen" />
		<text name="input_COURSEPLAY_EDITOR_SPEED_DECREASE"					text="CP Editor: Geschwindigkeit veringern" />
		<text name="input_COURSEPLAY_EDITOR_DELETE_WAYPOINT"				text="CP Editor: Wegpunkt löschen" />
		<text name="input_COURSEPLAY_EDITOR_DELETE_NEXT_WAYPOINT"			text="CP Editor: Loesche nächsten Wegpunkt" />  
		<text name="input_COURSEPLAY_EDITOR_DELETE_TO_START"				text="CP Editor: Loesche Wegpunkt bis Start" />
		<text name="input_COURSEPLAY_EDITOR_DELETE_TO_END"					text="CP Editor: Loesche Wegpunkt bis Ende" />
		<text name="input_COURSEPLAY_EDITOR_INSERT_WAYPOINT"				text="CP Editor: Wegpunkt einfuegen" />
		<text name="input_COURSEPLAY_EDITOR_CYCLE_WAYPOINT_TYPE"			text="CP Editor: Wegpunkttyp aendern" />
		<text name="COURSEPLAY_EDITOR_NORMAL" 								text="Normal" />
		<text name="COURSEPLAY_EDITOR_WAIT" 								text="Wartepunkt" />
		<text name="COURSEPLAY_EDITOR_CROSSING" 							text="Kreuzungspunkt" />
		<text name="COURSEPLAY_EDITOR_UNLOAD" 								text="Entladepunkt" />
		<text name="COURSEPLAY_EDITOR_TURNSTART" 							text="Wenden start" />
		<text name="COURSEPLAY_EDITOR_TURNEND" 								text="Wenden ende" />
		<text name="COURSEPLAY_EDITOR_REVERSE" 								text="Rückwärts" />																															   																	  
		
		<text name="COURSEPLAY_MOUSEARROW_SHOW" 							text="Mauszeiger anzeigen" />																						  
		<text name="COURSEPLAY_MOUSEARROW_HIDE" 							text="Mauszeiger verstecken" />																		  
		<text name="COURSEPLAY_MOUSE_BUTTON_LEFT" 						 	text="Linke Maustaste" /> <!-- TODO TRANSLATE: -->																			
		<text name="COURSEPLAY_MOUSE_BUTTON_RIGHT" 						 	text="Rechte Maustaste" /> <!-- TODO TRANSLATE: -->																	 
		<text name="COURSEPLAY_MOUSE_BUTTON_MIDDLE"						 	text="Mittlere Maustaste" /> <!-- TODO TRANSLATE: -->
		<text name="COURSEPLAY_MOUSE_BUTTON_NR" 					 		text="Maustaste %d" /> <!-- TODO TRANSLATE: %s = number -->					

		<text name="COURSEPLAY_MODE10_MODE" 						    	text="Betriebsart" />
		<text name="COURSEPLAY_MODE10_MODE_LEVELING" 						text="verteilen und verdichten" />
		<text name="COURSEPLAY_MODE10_MODE_BUILDUP"							text="aufschütten" />
		<text name="COURSEPLAY_MODE10_SEARCH_MODE" 							text="automatisch anhalten für" />
		<text name="COURSEPLAY_MODE10_SEARCH_MODE_CP" 						text="nur Courseplayer" />
		<text name="COURSEPLAY_MODE10_SEARCH_MODE_ALL" 						text="alle mit laufendem Motor" />
		<text name="COURSEPLAY_MODE10_SEARCHRADIUS" 						text="erkenne Fahrzeuge im Umkreis von" />
		<text name="COURSEPLAY_MODE10_MAX_BUNKERSPEED" 						text="maximale Geschwindigkeit beim Schieben" />
		<text name="COURSEPLAY_MODE10_BLADE_HEIGHT" 						text="Schildhöhe" />
		<text name="COURSEPLAY_MODE10_BLADE_WIDTH" 					 		text="Schildbreite" />
		<text name="COURSEPLAY_MODE10_NOSILO"						 		text="kein Bunkersilo am Startpunkt gefunden" />
		<text name="COURSEPLAY_MODE10_NOBLADE"						 		text="kein Schiebeschild vorhanden" />
		<text name="COURSEPLAY_MODE10_NOFRONTBLADE"							text="vorn montierte Schiebeschilder werden nicht unterstützt" />
		<text name="COURSEPLAY_MODE10_SETTINGS"						    	text="BunkerSilo Einstellungen" />
		<text name="COURSEPLAY_MODE10_SILO_LOADEDBY" 						text="Silo wird befüllt durch" />
		<text name="COURSEPLAY_MODE10_DRIVINGTHROUGH" 						text="durchfahren" />
		<text name="COURSEPLAY_MODE10_REVERSE_UNLOADING" 			 		text="rückwärts abkippen" />
		
		<text name="COURSEPLAY_FUEL_SEARCH_FOR"						    	text="Kraftstoff an der Tankstelle nachfüllen" />
		<text name="COURSEPLAY_FUEL_ALWAYS"						        	text="immer" />
		<text name="COURSEPLAY_FUEL_BELOW_20PCT"							text="nur unter 20%" />
		<text name="COURSEPLAY_FUELSAVEOPTION"						    	text="Kraftstoff-Sparmodus" />
		
		<text name="COURSEPLAY_RELOAD_COURSE_LIST" 							text="Kursliste neuladen" />
		<text name="COURSEPLAY_COULDNT_GENERATE_COURSE" 			 		text="Konnte keinen Kurs generieren. Versuchen Sie, die Einstellungen zu ändern oder das Fahrzeug zu bewegen."/>
		
		<text name="COURSEPLAY_FillType_BaleTwine" 							text="Ballenfaden" />
		<text name="COURSEPLAY_FillType_BaleNet" 							text="Ballennetz" />
		<text name="COURSEPLAY_FillType_WrappingFoil" 						text="Wickelfolie" />
		<text name="COURSEPLAY_FillType_Molasses"							text="Melasse" />

		<text name="COURSEPLAY_AUTODRIVE_MODE"				    			text="AutoDrive" />
		<text name="COURSEPLAY_AUTODRIVE_NO_AUTODRIVE"				    	text="Nicht installiert" />
		<text name="COURSEPLAY_AUTODRIVE_DONT_USE"				    		text="Nicht benutzen" />
		<text name="COURSEPLAY_AUTODRIVE_UNLOAD_OR_REFILL"					text="Zum entladen/auffüllen" />
		<text name="COURSEPLAY_AUTODRIVE_PARK"								text="Zum parken" />
		<text name="COURSEPLAY_AUTODRIVE_UNLOAD_OR_REFILL_PARK"				text="Zum entladen/auffüllen und parken" />

		<text name="COURSEPLAY_AUTODRIVE_FOLDER"				   			text="AutoDrive" />
		<text name="COURSEPLAY_AUTODRIVE_RETURN_COURSE"				   		text="(und zurück)" />

		<text name="COURSEPLAY_OPEN_ADVANCED_SETTINGS"				   		text="Erweiterte Einstellungen..." />

		<text name="COURSEPLAY_LOAD_COURSES_AT_STARTUP"				   		text="Lade Kurse beim Start" />
		<text name="COURSEPLAY_LOAD_COURSES_AT_STARTUP_TOOLTIP"				text="Lade Kurse beim Start des Savegames, Ladezeit wird sich erhöhen, wenn aktiviert" />
		<text name="COURSEPLAY_USE_AI_TURNS"				   				text="Benutze AI Wendemanöver" />
		<text name="COURSEPLAY_USE_AI_TURNS_TOOLTIP"						text="Benutze AI Wendemanöver anstatt berechneter Wendemanöver" />
		<text name="COURSEPLAY_AUTO_FIELD_SCAN"				   				text="Felder automatisch scannen" />
		<text name="COURSEPLAY_EARN_WAGES"					   				text="Courseplay workers earn wages" />
		<text name="COURSEPLAY_CLICK_TO_SWITCH"								text="Klick zum einsteigen" />
<<<<<<< HEAD
		<text name="COURSEPLAY_YES_NO_CLICK_TO_SWITCH"					   	text="Klick auf ein Fahrzeug zum einsteigen" />
		<text name="COURSEPLAY_PIPE_ALWAYS_UNFOLD"					   		text="Rohr immer ausfahren" />
		<text name="COURSEPLAY_YES_NO_PIPE_ALWAYS_UNFOLD"					text="Rohr immer ausfahren, wenn Drescher auf Abfahrer wartet" />
		<text name="COURSEPLAY_IMPLEMENT_RAISE_LOWER_EARLY"				   	text="früh" />
		<text name="COURSEPLAY_IMPLEMENT_RAISE_LOWER_LATE"				   	text="spät" />
		<text name="COURSEPLAY_IMPLEMENT_RAISE_TIME"					   	text="Tool anheben" />
		<text name="COURSEPLAY_IMPLEMENT_RAISE_TIME_TOOLTIP"				text="Tool anheben am Ende einer Reihe oder am start des Vorgewende-Wendemanövers" />
		<text name="COURSEPLAY_IMPLEMENT_LOWER_TIME"					   	text="Tool absenken" />
		<text name="COURSEPLAY_IMPLEMENT_LOWER_TIME_TOOLTIP"				text="Tool absenken am Ende einer Reihe oder am ende des Vorgewende-Wendemanövers" />
=======
		<text name="COURSEPLAY_YES_NO_CLICK_TO_SWITCH"					   	text="Klick auf ein Fahrzeug um einzusteigen" />
		
		<text name="COURSEPLAY_SHOW_MINI_HUD"								text="Zeige Mini-HUD" />
		<text name="COURSEPLAY_YES_NO_SHOW_MINI_HUD"						text="Mini-HUD an/aus" />
>>>>>>> 9e6741da

		<text name="COURSEPLAY_USE_PATHFINDING_IN_TURNS"				   	text="Pathfinding im Wendemanöver" />
		<text name="COURSEPLAY_USE_PATHFINDING_IN_TURNS_TOOLTIP"			text="Pathfinding im Wendemanöver auf unförmigen Feldern, vom Vorgewende zur nächste Reihe" />
		<text name="COURSEPLAY_WORKER_WAGES"				   				text="Courseplay Arbeiterlohn" />
		<text name="COURSEPLAY_WORKER_WAGES_TOOLTIP"						text="Courseplay Arbeiterlohn in Prozent vom normalen Helfer" />
		<text name="COURSEPLAY_SELF_UNLOAD"				   					text="Drescher selber abtanken" />
		<text name="COURSEPLAY_SELF_UNLOAD_TOOLTIP"							text="Drescher sucht einen Trailer und fährt abtanken" />
		<text name="COURSEPLAY_ALLOW_REVERSE_FOR_PATHFINDING_IN_TURNS"	   	text="Pathfinder darf rückwärts fahren" />
		<text name="COURSEPLAY_ALLOW_REVERSE_FOR_PATHFINDING_IN_TURNS_TOOLTIP"	text="Erlaubt dem Pathfinder, rückwärts zu fahren (Nur nicht gezogene Tools)" />
		
		<!-- Replace marker, do not remove! --></texts>

</l10n><|MERGE_RESOLUTION|>--- conflicted
+++ resolved
@@ -432,7 +432,6 @@
 		<text name="COURSEPLAY_AUTO_FIELD_SCAN"				   				text="Felder automatisch scannen" />
 		<text name="COURSEPLAY_EARN_WAGES"					   				text="Courseplay workers earn wages" />
 		<text name="COURSEPLAY_CLICK_TO_SWITCH"								text="Klick zum einsteigen" />
-<<<<<<< HEAD
 		<text name="COURSEPLAY_YES_NO_CLICK_TO_SWITCH"					   	text="Klick auf ein Fahrzeug zum einsteigen" />
 		<text name="COURSEPLAY_PIPE_ALWAYS_UNFOLD"					   		text="Rohr immer ausfahren" />
 		<text name="COURSEPLAY_YES_NO_PIPE_ALWAYS_UNFOLD"					text="Rohr immer ausfahren, wenn Drescher auf Abfahrer wartet" />
@@ -442,12 +441,10 @@
 		<text name="COURSEPLAY_IMPLEMENT_RAISE_TIME_TOOLTIP"				text="Tool anheben am Ende einer Reihe oder am start des Vorgewende-Wendemanövers" />
 		<text name="COURSEPLAY_IMPLEMENT_LOWER_TIME"					   	text="Tool absenken" />
 		<text name="COURSEPLAY_IMPLEMENT_LOWER_TIME_TOOLTIP"				text="Tool absenken am Ende einer Reihe oder am ende des Vorgewende-Wendemanövers" />
-=======
 		<text name="COURSEPLAY_YES_NO_CLICK_TO_SWITCH"					   	text="Klick auf ein Fahrzeug um einzusteigen" />
 		
 		<text name="COURSEPLAY_SHOW_MINI_HUD"								text="Zeige Mini-HUD" />
 		<text name="COURSEPLAY_YES_NO_SHOW_MINI_HUD"						text="Mini-HUD an/aus" />
->>>>>>> 9e6741da
 
 		<text name="COURSEPLAY_USE_PATHFINDING_IN_TURNS"				   	text="Pathfinding im Wendemanöver" />
 		<text name="COURSEPLAY_USE_PATHFINDING_IN_TURNS_TOOLTIP"			text="Pathfinding im Wendemanöver auf unförmigen Feldern, vom Vorgewende zur nächste Reihe" />
