--- conflicted
+++ resolved
@@ -452,24 +452,10 @@
 		<text name="COURSEPLAY_ENABLE_OPEN_HUD_WITH_MOUSE_VEHICLE"			text="右クリックHUD" />
 		<text name="COURSEPLAY_YES_NO_ENABLE_OPEN_HUD_WITH_MOUSE_VEHICLE"	text="右クリックHUDの有効設定の切り替え (選択中の車両)" />
 
-<<<<<<< HEAD
-		<text name="COURSEPLAY_ENABLE_VISUAL_WAYPOINTS_TEMPORARY"			text="Pathfinder Waypoints" />
-		<text name="COURSEPLAY_YES_NO_ENABLE_VISUAL_WAYPOINTS_TEMPORARY"	text="Shows Pathfinder Lines" />
-		<text name="COURSEPLAY_HEADLAN_DOVERLAP_PERCENT"					text="Headland Overlap" />
-		<text name="COURSEPLAY_HEADLAN_DOVERLAP_PERCENT_TOOLTIP"			text="Headland Overlap in percent" />
-
-		<text name="COURSEPLAY_IMPLEMENT_RAISE_LOWER_EARLY"				   	text="Early" />
-		<text name="COURSEPLAY_IMPLEMENT_RAISE_LOWER_LATE"				   	text="Late" />
-		<text name="COURSEPLAY_IMPLEMENT_RAISE_TIME"					   	text="When to raise implements" />
-		<text name="COURSEPLAY_IMPLEMENT_RAISE_TIME_TOOLTIP"				text="When to raise implements when ending a row or starting a headland turn" />
-		<text name="COURSEPLAY_IMPLEMENT_LOWER_TIME"					   	text="When to lower implements" />
-		<text name="COURSEPLAY_IMPLEMENT_LOWER_TIME_TOOLTIP"				text="When to lower implements when starting a row or ending a headland turn" />
-=======
 		<text name="COURSEPLAY_ENABLE_VISUAL_WAYPOINTS_TEMPORARY"			text="テンポラリウェイポイントを表示" />
 		<text name="COURSEPLAY_ENABLE_VISUAL_WAYPOINTS_TEMPORARY_TOOLTIP"	text="経路探索やターン制御用のテンポラリウェイポイントを表示します" />
 		<text name="COURSEPLAY_HEADLAND_OVERLAP_PERCENT"					text="まくら地のオーバーラップ" />
 		<text name="COURSEPLAY_HEADLAND_OVERLAP_PERCENT_TOOLTIP"			text="まくら地のオーバーラップ(パーセント表記)" />
->>>>>>> 29d3d462
 
 		<text name="COURSEPLAY_IMPLEMENT_RAISE_LOWER_EARLY"				   	text="早め" />
 		<text name="COURSEPLAY_IMPLEMENT_RAISE_LOWER_LATE"				   	text="遅め" />
