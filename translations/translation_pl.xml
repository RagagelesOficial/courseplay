--- conflicted
+++ resolved
@@ -368,11 +368,7 @@
 		<text name="input_COURSEPLAY_EDITOR_DELETE_TO_END"					text="Courseplay Edytor: Usuń wszystkie punkty do końca" />
 		<text name="input_COURSEPLAY_EDITOR_INSERT_WAYPOINT"				text="Courseplay Edytor: Wstaw punkt trasy" />
 		<text name="input_COURSEPLAY_EDITOR_CYCLE_WAYPOINT_TYPE"			text="Courseplay Edytor: Zmień typ punktu trasy" />
-<<<<<<< HEAD
-		<text name="input_COURSEPLAY_TOGGLE_FERTILIZER"						text="CP: Fertilizer of seeder" />
-=======
 		<text name="input_COURSEPLAY_TOGGLE_FERTILIZER"						text="CP: Nawożenie w siewniku" />
->>>>>>> 390cb575
 		<text name="COURSEPLAY_EDITOR_NORMAL" 								text="Normalny" />
 		<text name="COURSEPLAY_EDITOR_WAIT" 								text="Oczekiwania" />
 		<text name="COURSEPLAY_EDITOR_CROSSING" 							text="Skrzyżowania" />
@@ -444,26 +440,15 @@
 		<text name="COURSEPLAY_SHOW_MINI_HUD"								text="Pokaż Mini-HUD" />
 		<text name="COURSEPLAY_YES_NO_SHOW_MINI_HUD"						text="Przełączanie Mini-HUDa" />
 
-<<<<<<< HEAD
-		<text name="COURSEPLAY_ENABLE_OPEN_HUD_WITH_MOUSE_GLOBAL"			text="Right click HUD" />
-		<text name="COURSEPLAY_YES_NO_ENABLE_OPEN_HUD_WITH_MOUSE_GLOBAL"	text="Enable/Disable right mouse click to open the HUD (Global)" />
-		<text name="COURSEPLAY_ENABLE_OPEN_HUD_WITH_MOUSE_VEHICLE"			text="Right click HUD" />
-		<text name="COURSEPLAY_YES_NO_ENABLE_OPEN_HUD_WITH_MOUSE_VEHICLE"	text="Enable/Disable right mouse click to open the HUD (current vehicle)" />
-=======
 		<text name="COURSEPLAY_ENABLE_OPEN_HUD_WITH_MOUSE_GLOBAL"			text="HUD na PPM" />
 		<text name="COURSEPLAY_YES_NO_ENABLE_OPEN_HUD_WITH_MOUSE_GLOBAL"	text="Włącz/Wyłącz otwieranie HUDa prawym przyciskiem myszy (gobalnie)" />
 		<text name="COURSEPLAY_ENABLE_OPEN_HUD_WITH_MOUSE_VEHICLE"			text="HUD na PPM" />
 		<text name="COURSEPLAY_YES_NO_ENABLE_OPEN_HUD_WITH_MOUSE_VEHICLE"	text="Włącz/Wyłącz otwieranie HUDa prawym przyciskiem myszy (obecny pojazd)" />
->>>>>>> 390cb575
 
 		<text name="COURSEPLAY_STRAW_ON_HEADLAND"							text="Wyładunek słomy na uwrociach" />
 		<text name="COURSEPLAY_YES_NO_STRAW_ON_HEADLAND"					text="Włącza/Wyłącza wyładunek słomy na uwrociach" />
 		<text name="COURSEPLAY_FERTILIZE_OPTION"                            text="Nawożenie w siewniku" />
-<<<<<<< HEAD
-    <text name="COURSEPLAY_YES_NO_FERTILIZE_OPTION"                     text="Włącza/Wyłącza funkcję nawożenia w siewniku" />
-=======
 		<text name="COURSEPLAY_YES_NO_FERTILIZE_OPTION"                     text="Włącza/Wyłącza funkcję nawożenia w siewniku" />
->>>>>>> 390cb575
 
 		<text name="COURSEPLAY_IMPLEMENT_RAISE_LOWER_EARLY"				   	text="Wcześniej" />
 		<text name="COURSEPLAY_IMPLEMENT_RAISE_LOWER_LATE"				   	text="Później" />
